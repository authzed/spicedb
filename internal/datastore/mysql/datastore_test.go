--- conflicted
+++ resolved
@@ -591,15 +591,6 @@
 }
 
 func datastoreDB(t *testing.T, migrate bool) *sql.DB {
-<<<<<<< HEAD
-	var databaseUri string
-	testdatastore.RunMySQLForTestingWithOptions(t, testdatastore.MySQLTesterOptions{MigrateForNewDatastore: migrate}, "").NewDatastore(t, func(engine, uri string) datastore.Datastore {
-		databaseUri = uri
-		return nil
-	})
-
-	db, err := sql.Open("mysql", databaseUri)
-=======
 	var databaseURI string
 	testdatastore.RunMySQLForTestingWithOptions(t, testdatastore.MySQLTesterOptions{MigrateForNewDatastore: migrate}, "").NewDatastore(t, func(engine, uri string) datastore.Datastore {
 		databaseURI = uri
@@ -607,7 +598,6 @@
 	})
 
 	db, err := sql.Open("mysql", databaseURI)
->>>>>>> 02fcac7d
 	require.NoError(t, err)
 	return db
 }