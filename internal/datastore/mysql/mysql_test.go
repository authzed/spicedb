//go:build ci
// +build ci

package mysql

import (
	"database/sql"
	"fmt"
	"log"
	"os"
	"testing"
	"time"

	"github.com/ory/dockertest/v3"
	"github.com/stretchr/testify/require"

	"github.com/authzed/spicedb/internal/datastore"
	"github.com/authzed/spicedb/internal/datastore/mysql/migrations"
	"github.com/authzed/spicedb/internal/datastore/test"
	"github.com/authzed/spicedb/pkg/migrate"
	"github.com/authzed/spicedb/pkg/secrets"
)

const (
	mysqlPort    = 3306
	testDBPrefix = "spicedb_test"
	creds        = "root:secret"
)

var containerPort string

type sqlTest struct {
	connectStr string
<<<<<<< HEAD
	cleanup    func()
}

func (st *sqlTest) New(revisionFuzzingTimedelta, gcWindow time.Duration, watchBufferLength uint16) (datastore.Datastore, error) {
	sqlTester := newTester(mysqlContainer, creds, 3306)

	migrationDriver, err := createMigrationDriver(sqlTester.connectStr)
	if err != nil {
		panic(err)
	}

	err = migrations.Manager.Run(migrationDriver, migrate.Head, migrate.LiveRun)
	if err != nil {
		panic(err)
	}

	return NewMysqlDatastore(sqlTester.connectStr)
}

var mysqlContainer = &dockertest.RunOptions{
	Repository: "mysql",
	Tag:        "latest",
	Env:        []string{"MYSQL_ROOT_PASSWORD=secret"},
=======
>>>>>>> 62794c05
}

func createMigrationDriver(connectStr string) (*migrations.MysqlDriver, error) {
	migrationDriver, err := migrations.NewMysqlDriver(connectStr)
	if err != nil {
		return nil, fmt.Errorf("unable to initialize migration engine: %w", err)
	}

	return migrationDriver, nil
}

func TestMysqlDatastore(t *testing.T) {
	tester := newTester(mysqlContainer, creds, 3306)
	defer tester.cleanup()

	// TODO: switch this to call test.All() once we added the remaining test support:
	// - TestRevisionFuzzing
	// - TestInvalidReads
	// - TestWatch
	// - TestWatchCancel
	t.Run("TestSimple", func(t *testing.T) { test.SimpleTest(t, tester) })
	t.Run("TestWritePreconditions", func(t *testing.T) { test.WritePreconditionsTest(t, tester) })
	t.Run("TestDeletePreconditions", func(t *testing.T) { test.DeletePreconditionsTest(t, tester) })
	t.Run("TestDeleteRelationships", func(t *testing.T) { test.DeleteRelationshipsTest(t, tester) })
	t.Run("TestNamespaceWrite", func(t *testing.T) { test.NamespaceWriteTest(t, tester) })
	t.Run("TestNamespaceDelete", func(t *testing.T) { test.NamespaceDeleteTest(t, tester) })
	t.Run("TestEmptyNamespaceDelete", func(t *testing.T) { test.EmptyNamespaceDeleteTest(t, tester) })
	t.Run("TestUsersets", func(t *testing.T) { test.UsersetsTest(t, tester) })
}

func TestMySQLMigrations(t *testing.T) {
	req := require.New(t)

	connectStr := setupDatabase()

	migrationDriver, err := createMigrationDriver(connectStr)
	req.NoError(err)

	version, err := migrationDriver.Version()
	req.NoError(err)
	req.Equal("", version)

	err = migrations.Manager.Run(migrationDriver, migrate.Head, migrate.LiveRun)
	req.NoError(err)

	version, err = migrationDriver.Version()
	req.NoError(err)

	headVersion, err := migrations.Manager.HeadRevision()
	req.NoError(err)
	req.Equal(headVersion, version)
}

func setupDatabase() string {
	var db *sql.DB
	connectStr := fmt.Sprintf("%s@(localhost:%s)/mysql", creds, containerPort)
	db, err := sql.Open("mysql", connectStr)
	if err != nil {
		log.Fatalf("couldn't open DB: %s", err)
	}
	defer func() {
		err := db.Close() // we do not want this connection to stay open
		if err != nil {
			log.Fatalf("failed to close db: %s", err)
		}
	}()

	uniquePortion, err := secrets.TokenHex(4)
	if err != nil {
		log.Fatalf("Could not generate unique portion of db name: %s", err)
	}
	dbName := testDBPrefix + uniquePortion

	tx, err := db.Begin()
	_, err = tx.Exec(fmt.Sprintf("CREATE DATABASE %s;", dbName))
	if err != nil {
		log.Fatalf("failed to create database: %s: %s", dbName, err)
	}

	err = tx.Commit()
	if err != nil {
		log.Fatalf("failed to commit: %s", err)
	}
	log.Print("container started")

<<<<<<< HEAD
	var db *sql.DB
	port := resource.GetPort(fmt.Sprintf("%d/tcp", portNum))
	connectStr := fmt.Sprintf("%s@(localhost:%s)/%s", creds, port, dbName)
	log.Printf("connecting over %s", connectStr)
	db, err = sql.Open("mysql", connectStr)
=======
	return fmt.Sprintf("%s@(localhost:%s)/%s", creds, containerPort, dbName)
}

func TestMain(m *testing.M) {
	mysqlContainerRunOpts := &dockertest.RunOptions{
		Repository: "mysql",
		Tag:        "latest",
		Env:        []string{"MYSQL_ROOT_PASSWORD=secret"},
	}

	pool, err := dockertest.NewPool("")
>>>>>>> 62794c05
	if err != nil {
		fmt.Printf("could not connect to docker: %s\n", err)
		os.Exit(1)
	}

	// only bring up the container once
	containerResource, err := pool.RunWithOptions(mysqlContainerRunOpts)
	if err != nil {
		fmt.Printf("could not start resource: %s\n", err)
		os.Exit(1)
	}

	containerCleanup := func() {
		// When you're done, kill and remove the container
		if err := pool.Purge(containerResource); err != nil {
			fmt.Printf("could not purge resource: %s\n", err)
			os.Exit(1)
		}
	}
	defer containerCleanup()

	containerPort = containerResource.GetPort(fmt.Sprintf("%d/tcp", mysqlPort))
	connectStr := fmt.Sprintf("%s@(localhost:%s)/mysql", creds, containerPort)

	db, err := sql.Open("mysql", connectStr)
	if err != nil {
		fmt.Printf("failed to open db: %s\n", err)
		os.Exit(1)
	}

	defer func() {
		err := db.Close() // we do not want this connection to stay open
		if err != nil {
			fmt.Printf("failed to close db: %s\n", err)
			os.Exit(1)
		}
	}()

	err = pool.Retry(func() error {
		var err error
		err = db.Ping()
		if err != nil {
			return fmt.Errorf("couldn't validate docker/mysql readiness: %w", err)
		}
		return nil
	})

	if err != nil {
		fmt.Printf("mysql database error: %s\n", err)
		os.Exit(1)
	}

	os.Exit(m.Run())
}<|MERGE_RESOLUTION|>--- conflicted
+++ resolved
@@ -29,16 +29,16 @@
 
 var containerPort string
 
-type sqlTest struct {
-	connectStr string
-<<<<<<< HEAD
-	cleanup    func()
+type sqlTest struct{}
+
+func newTester() *sqlTest {
+	return &sqlTest{}
 }
 
 func (st *sqlTest) New(revisionFuzzingTimedelta, gcWindow time.Duration, watchBufferLength uint16) (datastore.Datastore, error) {
-	sqlTester := newTester(mysqlContainer, creds, 3306)
-
-	migrationDriver, err := createMigrationDriver(sqlTester.connectStr)
+	connectStr := setupDatabase()
+
+	migrationDriver, err := createMigrationDriver(connectStr)
 	if err != nil {
 		panic(err)
 	}
@@ -48,15 +48,7 @@
 		panic(err)
 	}
 
-	return NewMysqlDatastore(sqlTester.connectStr)
-}
-
-var mysqlContainer = &dockertest.RunOptions{
-	Repository: "mysql",
-	Tag:        "latest",
-	Env:        []string{"MYSQL_ROOT_PASSWORD=secret"},
-=======
->>>>>>> 62794c05
+	return NewMysqlDatastore(connectStr)
 }
 
 func createMigrationDriver(connectStr string) (*migrations.MysqlDriver, error) {
@@ -69,8 +61,7 @@
 }
 
 func TestMysqlDatastore(t *testing.T) {
-	tester := newTester(mysqlContainer, creds, 3306)
-	defer tester.cleanup()
+	tester := newTester()
 
 	// TODO: switch this to call test.All() once we added the remaining test support:
 	// - TestRevisionFuzzing
@@ -135,20 +126,13 @@
 	if err != nil {
 		log.Fatalf("failed to create database: %s: %s", dbName, err)
 	}
+	log.Printf("database created for test: %s", dbName)
 
 	err = tx.Commit()
 	if err != nil {
 		log.Fatalf("failed to commit: %s", err)
 	}
-	log.Print("container started")
-
-<<<<<<< HEAD
-	var db *sql.DB
-	port := resource.GetPort(fmt.Sprintf("%d/tcp", portNum))
-	connectStr := fmt.Sprintf("%s@(localhost:%s)/%s", creds, port, dbName)
-	log.Printf("connecting over %s", connectStr)
-	db, err = sql.Open("mysql", connectStr)
-=======
+
 	return fmt.Sprintf("%s@(localhost:%s)/%s", creds, containerPort, dbName)
 }
 
@@ -160,7 +144,6 @@
 	}
 
 	pool, err := dockertest.NewPool("")
->>>>>>> 62794c05
 	if err != nil {
 		fmt.Printf("could not connect to docker: %s\n", err)
 		os.Exit(1)
