package mysql

import (
	"fmt"
	"time"
)

const (
	errQuantizationTooLarge = "revision quantization interval (%s) must be less than GC window (%s)"

	defaultGarbageCollectionWindow           = 24 * time.Hour
	defaultGarbageCollectionInterval         = time.Minute * 3
	defaultGarbageCollectionMaxOperationTime = time.Minute
	defaultMaxOpenConns                      = 20
	defaultConnMaxIdleTime                   = 30 * time.Minute
	defaultConnMaxLifetime                   = 30 * time.Minute
	defaultWatchBufferLength                 = 128
	defaultUsersetBatchSize                  = 1024
<<<<<<< HEAD
	defaultQuantization                      = 5 * time.Second
	defaultMaxRevisionStalenessPercent       = 0.1
=======
	defaultEnablePrometheusStats             = false
>>>>>>> 69b5a6a6
)

type mysqlOptions struct {
	revisionQuantization        time.Duration
	gcWindow                    time.Duration
	gcInterval                  time.Duration
	gcMaxOperationTime          time.Duration
	maxRevisionStalenessPercent float64
	watchBufferLength           uint16
	tablePrefix                 string
	enablePrometheusStats       bool
	maxOpenConns                int
	connMaxIdleTime             time.Duration
	connMaxLifetime             time.Duration
	splitAtUsersetCount         int
	analyzeBeforeStats          bool
}

// Option provides the facility to configure how clients within the
// MySQL datastore interact with the running MySQL database.
type Option func(*mysqlOptions)

func generateConfig(options []Option) (mysqlOptions, error) {
	computed := mysqlOptions{
<<<<<<< HEAD
		gcWindow:                    defaultGarbageCollectionWindow,
		gcInterval:                  defaultGarbageCollectionInterval,
		gcMaxOperationTime:          defaultGarbageCollectionMaxOperationTime,
		watchBufferLength:           defaultWatchBufferLength,
		maxOpenConns:                defaultMaxOpenConns,
		connMaxIdleTime:             defaultConnMaxIdleTime,
		connMaxLifetime:             defaultConnMaxLifetime,
		splitAtUsersetCount:         defaultUsersetBatchSize,
		revisionQuantization:        defaultQuantization,
		maxRevisionStalenessPercent: defaultMaxRevisionStalenessPercent,
=======
		gcWindow:              defaultGarbageCollectionWindow,
		gcInterval:            defaultGarbageCollectionInterval,
		gcMaxOperationTime:    defaultGarbageCollectionMaxOperationTime,
		watchBufferLength:     defaultWatchBufferLength,
		maxOpenConns:          defaultMaxOpenConns,
		connMaxIdleTime:       defaultConnMaxIdleTime,
		connMaxLifetime:       defaultConnMaxLifetime,
		splitAtUsersetCount:   defaultUsersetBatchSize,
		enablePrometheusStats: defaultEnablePrometheusStats,
>>>>>>> 69b5a6a6
	}

	for _, option := range options {
		option(&computed)
	}

	// Run any checks on the config that need to be done
	if computed.revisionQuantization >= computed.gcWindow {
		return computed, fmt.Errorf(
			errQuantizationTooLarge,
			computed.revisionQuantization,
			computed.gcWindow,
		)
	}

	return computed, nil
}

// WatchBufferLength is the number of entries that can be stored in the watch
// buffer while awaiting read by the client.
//
// This value defaults to 128.
func WatchBufferLength(watchBufferLength uint16) Option {
	return func(mo *mysqlOptions) {
		mo.watchBufferLength = watchBufferLength
	}
}

// RevisionQuantization is the time bucket size to which advertised
// revisions will be rounded.
//
// This value defaults to 5 seconds.
func RevisionQuantization(quantization time.Duration) Option {
	return func(mo *mysqlOptions) {
		mo.revisionQuantization = quantization
	}
}

// MaxRevisionStalenessPercent is the amount of time, expressed as a percentage of
// the revision quantization window, that a previously computed rounded revision
// can still be advertised after the next rounded revision would otherwise be ready.
//
// This value defaults to 0.1 (10%).
func MaxRevisionStalenessPercent(stalenessPercent float64) Option {
	return func(mo *mysqlOptions) {
		mo.maxRevisionStalenessPercent = stalenessPercent
	}
}

// GCWindow is the maximum age of a passed revision that will be considered
// valid.
//
// This value defaults to 24 hours.
func GCWindow(window time.Duration) Option {
	return func(mo *mysqlOptions) {
		mo.gcWindow = window
	}
}

// GCInterval is the interval at which garbage collection will occur.
//
// This value defaults to 3 minutes.
func GCInterval(interval time.Duration) Option {
	return func(mo *mysqlOptions) {
		mo.gcInterval = interval
	}
}

// TablePrefix allows defining a MySQL table name prefix.
//
// No prefix is set by default
func TablePrefix(prefix string) Option {
	return func(mo *mysqlOptions) {
		mo.tablePrefix = prefix
	}
}

// WithEnablePrometheusStats marks whether Prometheus metrics provided by Go's database/sql package
// are enabled.
//
// Prometheus metrics are disabled by default.
func WithEnablePrometheusStats(enablePrometheusStats bool) Option {
	return func(mo *mysqlOptions) {
		mo.enablePrometheusStats = enablePrometheusStats
	}
}

// ConnMaxIdleTime is the duration after which an idle connection will be
// automatically closed.
// See https://pkg.go.dev/database/sql#DB.SetConnMaxIdleTime/
//
// This value defaults to having no maximum.
func ConnMaxIdleTime(idle time.Duration) Option {
	return func(po *mysqlOptions) {
		po.connMaxIdleTime = idle
	}
}

// ConnMaxLifetime is the duration since creation after which a connection will
// be automatically closed.
// See https://pkg.go.dev/database/sql#DB.SetConnMaxLifetime
//
// This value defaults to having no maximum.
func ConnMaxLifetime(lifetime time.Duration) Option {
	return func(po *mysqlOptions) {
		po.connMaxLifetime = lifetime
	}
}

// MaxOpenConns is the maximum size of the connection pool.
// See https://pkg.go.dev/database/sql#DB.SetMaxOpenConns
//
// This value defaults to having no maximum.
func MaxOpenConns(conns int) Option {
	return func(po *mysqlOptions) {
		po.maxOpenConns = conns
	}
}

// DebugAnalyzeBeforeStatistics signals to the Statistics method that it should
// run Analyze Table on the relationships table before returning statistics.
// This should only be used for debug and testing.
//
// Disabled by default.
func DebugAnalyzeBeforeStatistics() Option {
	return func(po *mysqlOptions) {
		po.analyzeBeforeStats = true
	}
}<|MERGE_RESOLUTION|>--- conflicted
+++ resolved
@@ -16,12 +16,9 @@
 	defaultConnMaxLifetime                   = 30 * time.Minute
 	defaultWatchBufferLength                 = 128
 	defaultUsersetBatchSize                  = 1024
-<<<<<<< HEAD
 	defaultQuantization                      = 5 * time.Second
 	defaultMaxRevisionStalenessPercent       = 0.1
-=======
 	defaultEnablePrometheusStats             = false
->>>>>>> 69b5a6a6
 )
 
 type mysqlOptions struct {
@@ -46,7 +43,6 @@
 
 func generateConfig(options []Option) (mysqlOptions, error) {
 	computed := mysqlOptions{
-<<<<<<< HEAD
 		gcWindow:                    defaultGarbageCollectionWindow,
 		gcInterval:                  defaultGarbageCollectionInterval,
 		gcMaxOperationTime:          defaultGarbageCollectionMaxOperationTime,
@@ -57,17 +53,7 @@
 		splitAtUsersetCount:         defaultUsersetBatchSize,
 		revisionQuantization:        defaultQuantization,
 		maxRevisionStalenessPercent: defaultMaxRevisionStalenessPercent,
-=======
-		gcWindow:              defaultGarbageCollectionWindow,
-		gcInterval:            defaultGarbageCollectionInterval,
-		gcMaxOperationTime:    defaultGarbageCollectionMaxOperationTime,
-		watchBufferLength:     defaultWatchBufferLength,
-		maxOpenConns:          defaultMaxOpenConns,
-		connMaxIdleTime:       defaultConnMaxIdleTime,
-		connMaxLifetime:       defaultConnMaxLifetime,
-		splitAtUsersetCount:   defaultUsersetBatchSize,
-		enablePrometheusStats: defaultEnablePrometheusStats,
->>>>>>> 69b5a6a6
+		enablePrometheusStats:       defaultEnablePrometheusStats,
 	}
 
 	for _, option := range options {
