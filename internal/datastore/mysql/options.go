package mysql

import (
	"fmt"
	"time"
)

const (
	errQuantizationTooLarge = "revision quantization interval (%s) must be less than GC window (%s)"

	defaultGarbageCollectionWindow           = 24 * time.Hour
	defaultGarbageCollectionInterval         = time.Minute * 3
	defaultGarbageCollectionMaxOperationTime = time.Minute
	defaultMaxOpenConns                      = 20
	defaultConnMaxIdleTime                   = 30 * time.Minute
	defaultConnMaxLifetime                   = 30 * time.Minute
	defaultWatchBufferLength                 = 128
	defaultUsersetBatchSize                  = 1024
	defaultQuantization                      = 5 * time.Second
	defaultMaxRevisionStalenessPercent       = 0.1
	defaultEnablePrometheusStats             = false
	defaultMaxRetries                        = 8
)

type mysqlOptions struct {
	revisionQuantization        time.Duration
	gcWindow                    time.Duration
	gcInterval                  time.Duration
	gcMaxOperationTime          time.Duration
	maxRevisionStalenessPercent float64
	watchBufferLength           uint16
	tablePrefix                 string
	enablePrometheusStats       bool
	maxOpenConns                int
	connMaxIdleTime             time.Duration
	connMaxLifetime             time.Duration
	splitAtUsersetCount         uint16
	analyzeBeforeStats          bool
	maxRetries                  uint8
	lockWaitTimeoutSeconds      *uint8
}

// Option provides the facility to configure how clients within the
// MySQL datastore interact with the running MySQL database.
type Option func(*mysqlOptions)

func generateConfig(options []Option) (mysqlOptions, error) {
	computed := mysqlOptions{
		gcWindow:                    defaultGarbageCollectionWindow,
		gcInterval:                  defaultGarbageCollectionInterval,
		gcMaxOperationTime:          defaultGarbageCollectionMaxOperationTime,
		watchBufferLength:           defaultWatchBufferLength,
		maxOpenConns:                defaultMaxOpenConns,
		connMaxIdleTime:             defaultConnMaxIdleTime,
		connMaxLifetime:             defaultConnMaxLifetime,
		splitAtUsersetCount:         defaultUsersetBatchSize,
		revisionQuantization:        defaultQuantization,
		maxRevisionStalenessPercent: defaultMaxRevisionStalenessPercent,
		enablePrometheusStats:       defaultEnablePrometheusStats,
		maxRetries:                  defaultMaxRetries,
	}

	for _, option := range options {
		option(&computed)
	}

	// Run any checks on the config that need to be done
	if computed.revisionQuantization >= computed.gcWindow {
		return computed, fmt.Errorf(
			errQuantizationTooLarge,
			computed.revisionQuantization,
			computed.gcWindow,
		)
	}

	return computed, nil
}

// WatchBufferLength is the number of entries that can be stored in the watch
// buffer while awaiting read by the client.
//
// This value defaults to 128.
func WatchBufferLength(watchBufferLength uint16) Option {
	return func(mo *mysqlOptions) {
		mo.watchBufferLength = watchBufferLength
	}
}

// RevisionQuantization is the time bucket size to which advertised
// revisions will be rounded.
//
// This value defaults to 5 seconds.
func RevisionQuantization(quantization time.Duration) Option {
	return func(mo *mysqlOptions) {
		mo.revisionQuantization = quantization
	}
}

// MaxRevisionStalenessPercent is the amount of time, expressed as a percentage of
// the revision quantization window, that a previously computed rounded revision
// can still be advertised after the next rounded revision would otherwise be ready.
//
// This value defaults to 0.1 (10%).
func MaxRevisionStalenessPercent(stalenessPercent float64) Option {
	return func(mo *mysqlOptions) {
		mo.maxRevisionStalenessPercent = stalenessPercent
	}
}

// GCWindow is the maximum age of a passed revision that will be considered
// valid.
//
// This value defaults to 24 hours.
func GCWindow(window time.Duration) Option {
	return func(mo *mysqlOptions) {
		mo.gcWindow = window
	}
}

// GCInterval is the interval at which garbage collection will occur.
//
// This value defaults to 3 minutes.
func GCInterval(interval time.Duration) Option {
	return func(mo *mysqlOptions) {
		mo.gcInterval = interval
	}
}

<<<<<<< HEAD
// GCMaxOperationTime is the maximum operation time of a garbage collection
// pass before it times out.
//
// This value defaults to 1 minute.
func GCMaxOperationTime(time time.Duration) Option {
	return func(mo *mysqlOptions) {
		mo.gcMaxOperationTime = time
=======
// MaxRetries is the maximum number of times a retriable transaction will be
// client-side retried.
// Default: 10
func MaxRetries(maxRetries uint8) Option {
	return func(mo *mysqlOptions) {
		mo.maxRetries = maxRetries
>>>>>>> 673ddd32
	}
}

// TablePrefix allows defining a MySQL table name prefix.
//
// No prefix is set by default
func TablePrefix(prefix string) Option {
	return func(mo *mysqlOptions) {
		mo.tablePrefix = prefix
	}
}

// SplitAtUsersetCount is the batch size for which userset queries will be
// split into smaller queries.
//
// This defaults to 1024.
func SplitAtUsersetCount(splitAtUsersetCount uint16) Option {
	return func(mo *mysqlOptions) {
		mo.splitAtUsersetCount = splitAtUsersetCount
	}
}

// WithEnablePrometheusStats marks whether Prometheus metrics provided by Go's database/sql package
// are enabled.
//
// Prometheus metrics are disabled by default.
func WithEnablePrometheusStats(enablePrometheusStats bool) Option {
	return func(mo *mysqlOptions) {
		mo.enablePrometheusStats = enablePrometheusStats
	}
}

// ConnMaxIdleTime is the duration after which an idle connection will be
// automatically closed.
// See https://pkg.go.dev/database/sql#DB.SetConnMaxIdleTime/
//
// This value defaults to having no maximum.
func ConnMaxIdleTime(idle time.Duration) Option {
	return func(po *mysqlOptions) {
		po.connMaxIdleTime = idle
	}
}

// ConnMaxLifetime is the duration since creation after which a connection will
// be automatically closed.
// See https://pkg.go.dev/database/sql#DB.SetConnMaxLifetime
//
// This value defaults to having no maximum.
func ConnMaxLifetime(lifetime time.Duration) Option {
	return func(po *mysqlOptions) {
		po.connMaxLifetime = lifetime
	}
}

// MaxOpenConns is the maximum size of the connection pool.
// See https://pkg.go.dev/database/sql#DB.SetMaxOpenConns
//
// This value defaults to having no maximum.
func MaxOpenConns(conns int) Option {
	return func(po *mysqlOptions) {
		po.maxOpenConns = conns
	}
}

// DebugAnalyzeBeforeStatistics signals to the Statistics method that it should
// run Analyze Table on the relationships table before returning statistics.
// This should only be used for debug and testing.
//
// Disabled by default.
func DebugAnalyzeBeforeStatistics() Option {
	return func(mo *mysqlOptions) {
		mo.analyzeBeforeStats = true
	}
}

// OverrideLockWaitTimeout sets the lock wait timeout on each new connection established
// with the databases. As an OLTP service, the default of 50s is unbearably long to block
// a write for our service, so we suggest setting this value to the minimum of 1 second.
//
// Uses server default by default.
func OverrideLockWaitTimeout(seconds uint8) Option {
	return func(po *mysqlOptions) {
		po.lockWaitTimeoutSeconds = &seconds
	}
}<|MERGE_RESOLUTION|>--- conflicted
+++ resolved
@@ -126,7 +126,6 @@
 	}
 }
 
-<<<<<<< HEAD
 // GCMaxOperationTime is the maximum operation time of a garbage collection
 // pass before it times out.
 //
@@ -134,14 +133,15 @@
 func GCMaxOperationTime(time time.Duration) Option {
 	return func(mo *mysqlOptions) {
 		mo.gcMaxOperationTime = time
-=======
+  }
+}
+
 // MaxRetries is the maximum number of times a retriable transaction will be
 // client-side retried.
 // Default: 10
 func MaxRetries(maxRetries uint8) Option {
 	return func(mo *mysqlOptions) {
 		mo.maxRetries = maxRetries
->>>>>>> 673ddd32
 	}
 }
 
