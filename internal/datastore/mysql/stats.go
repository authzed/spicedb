--- conflicted
+++ resolved
@@ -15,12 +15,9 @@
 	informationSchemaTableNameColumn = "table_name"
 
 	analyzeTableQuery = "ANALYZE TABLE %s"
-<<<<<<< HEAD
-=======
 
 	metadataIDColumn       = "id"
 	metadataUniqueIDColumn = "unique_id"
->>>>>>> 02fcac7d
 )
 
 func (mds *Datastore) Statistics(ctx context.Context) (datastore.Stats, error) {
@@ -31,14 +28,11 @@
 		}
 	}
 
-<<<<<<< HEAD
-=======
 	uniqueID, err := mds.getUniqueID(ctx)
 	if err != nil {
 		return datastore.Stats{}, err
 	}
 
->>>>>>> 02fcac7d
 	query, args, err := sb.
 		Select(informationSchemaTableRowsColumn).
 		From(informationSchemaTablesTable).
