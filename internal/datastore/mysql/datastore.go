--- conflicted
+++ resolved
@@ -45,27 +45,22 @@
 	if err != nil {
 		return nil, fmt.Errorf("NewMysqlDatastore: failed to open database: %w", err)
 	}
-
-<<<<<<< HEAD
-	return &mysqlDatastore{db: db, url: url}, nil
-}
-
-type mysqlDatastore struct {
-	db  *sqlx.DB
-	url string
-=======
 	config, err := generateConfig(options)
 	if err != nil {
 		return nil, fmt.Errorf(errUnableToInstantiate, err)
 	}
 
-	return &mysqlDatastore{db, config.revisionFuzzingTimedelta}, nil
+	return &mysqlDatastore{
+		db:                       db,
+		url:                      url,
+		revisionFuzzingTimedelta: config.revisionFuzzingTimedelta,
+	}, nil
 }
 
 type mysqlDatastore struct {
 	db                       *sqlx.DB
+	url                      string
 	revisionFuzzingTimedelta time.Duration
->>>>>>> a5b2a88b
 }
 
 // Close closes the data store.
