--- conflicted
+++ resolved
@@ -138,13 +138,6 @@
 	createBaseTxn := fmt.Sprintf("INSERT IGNORE INTO %s (id, timestamp) VALUES (1, FROM_UNIXTIME(1))", driver.RelationTupleTransaction())
 
 	gcCtx, cancelGc := context.WithCancel(context.Background())
-<<<<<<< HEAD
-	querySplitter := common.TupleQuerySplitter{
-		Executor:         newMySQLExecutor(db),
-		UsersetBatchSize: int(config.splitAtUsersetCount),
-	}
-=======
->>>>>>> 673ddd32
 
 	maxRevisionStaleness := time.Duration(float64(config.revisionQuantization.Nanoseconds())*
 		config.maxRevisionStalenessPercent) * time.Nanosecond
