--- conflicted
+++ resolved
@@ -5,11 +5,11 @@
 	"fmt"
 
 	v1 "github.com/authzed/authzed-go/proto/authzed/api/v1"
+	"github.com/jackc/pgx/v4"
 
 	"github.com/authzed/spicedb/internal/datastore"
 	"github.com/authzed/spicedb/internal/datastore/common"
 	"github.com/authzed/spicedb/internal/datastore/options"
-	"github.com/authzed/spicedb/internal/datastore/postgres"
 )
 
 const (
@@ -55,27 +55,7 @@
 		qBuilder = qBuilder.FilterToSubjectFilter(filter.OptionalSubjectFilter)
 	}
 
-<<<<<<< HEAD
-	queryOpts := options.NewQueryOptionsWithOptions(opts...)
-
-	ctq := common.TupleQuerySplitter{
-		TransactionBeginner:       postgres.NewPostgresTransactionBeginner(cds.conn),
-		PrepareTransaction:        prepareTransaction,
-		SplitAtEstimatedQuerySize: common.DefaultSplitAtEstimatedQuerySize,
-
-		FilteredQueryBuilder: qBuilder,
-		Revision:             revision,
-		Limit:                queryOpts.Limit,
-		Usersets:             queryOpts.Usersets,
-
-		Tracer:    tracer,
-		DebugName: "QueryTuples",
-	}
-
-	return ctq.SplitAndExecute(ctx)
-=======
 	return cds.querySplitter.SplitAndExecuteQuery(ctx, qBuilder, revision, opts...)
->>>>>>> 4c2a8a8a
 }
 
 func (cds *crdbDatastore) ReverseQueryTuples(
@@ -95,33 +75,16 @@
 			FilterToRelation(queryOpts.ResRelation.Relation)
 	}
 
-<<<<<<< HEAD
-	ctq := common.TupleQuerySplitter{
-		TransactionBeginner:       postgres.NewPostgresTransactionBeginner(cds.conn),
-		PrepareTransaction:        nil,
-		SplitAtEstimatedQuerySize: common.DefaultSplitAtEstimatedQuerySize,
-
-		FilteredQueryBuilder: qBuilder,
-		Revision:             revision,
-		Limit:                queryOpts.ReverseLimit,
-		Usersets:             nil,
-
-		Tracer:    tracer,
-		DebugName: "ReverseQueryTuples",
-	}
-
-	return ctq.SplitAndExecute(ctx)
-=======
 	return cds.querySplitter.SplitAndExecuteQuery(
 		ctx,
 		qBuilder,
 		revision,
 		options.WithLimit(queryOpts.ReverseLimit),
 	)
->>>>>>> 4c2a8a8a
 }
 
-func prepareTransaction(ctx context.Context, tx common.Transaction, revision datastore.Revision) error {
+func prepareTransaction(ctx context.Context, tx pgx.Tx, revision datastore.Revision) error {
 	setTxTime := fmt.Sprintf(querySetTransactionTime, revision)
-	return tx.Exec(ctx, setTxTime)
+	_, err := tx.Exec(ctx, setTxTime)
+	return err
 }