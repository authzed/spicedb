--- conflicted
+++ resolved
@@ -36,10 +36,7 @@
 	defaultUsersetBatchSize                  = 1024
 	defaultQuantization                      = 5 * time.Second
 	defaultMaxRevisionStalenessPercent       = 0.1
-<<<<<<< HEAD
-=======
 	defaultEnablePrometheusStats             = false
->>>>>>> 02fcac7d
 )
 
 // Option provides the facility to configure how clients within the
@@ -55,10 +52,7 @@
 		splitAtUsersetCount:         defaultUsersetBatchSize,
 		revisionQuantization:        defaultQuantization,
 		maxRevisionStalenessPercent: defaultMaxRevisionStalenessPercent,
-<<<<<<< HEAD
-=======
 		enablePrometheusStats:       defaultEnablePrometheusStats,
->>>>>>> 02fcac7d
 	}
 
 	for _, option := range options {
