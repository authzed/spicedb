--- conflicted
+++ resolved
@@ -49,27 +49,7 @@
 		qBuilder = qBuilder.FilterToSubjectFilter(filter.OptionalSubjectFilter)
 	}
 
-<<<<<<< HEAD
-	queryOpts := options.NewQueryOptionsWithOptions(opts...)
-
-	ctq := common.TupleQuerySplitter{
-		TransactionBeginner:       NewPostgresTransactionBeginner(pgd.dbpool),
-		PrepareTransaction:        nil,
-		SplitAtEstimatedQuerySize: pgd.splitAtEstimatedQuerySize,
-
-		FilteredQueryBuilder: qBuilder,
-		Revision:             revision,
-		Limit:                queryOpts.Limit,
-		Usersets:             queryOpts.Usersets,
-
-		Tracer:    tracer,
-		DebugName: "QueryTuples",
-	}
-
-	return ctq.SplitAndExecute(ctx)
-=======
 	return pgd.querySplitter.SplitAndExecuteQuery(ctx, qBuilder, revision, opts...)
->>>>>>> 4c2a8a8a
 }
 
 func (pgd *pgDatastore) ReverseQueryTuples(
@@ -89,27 +69,9 @@
 			FilterToRelation(queryOpts.ResRelation.Relation)
 	}
 
-<<<<<<< HEAD
-	ctq := common.TupleQuerySplitter{
-		TransactionBeginner:       NewPostgresTransactionBeginner(pgd.dbpool),
-		PrepareTransaction:        nil,
-		SplitAtEstimatedQuerySize: pgd.splitAtEstimatedQuerySize,
-
-		FilteredQueryBuilder: qBuilder,
-		Revision:             revision,
-		Limit:                queryOpts.ReverseLimit,
-		Usersets:             nil,
-
-		Tracer:    tracer,
-		DebugName: "ReverseQueryTuples",
-	}
-
-	return ctq.SplitAndExecute(ctx)
-=======
 	return pgd.querySplitter.SplitAndExecuteQuery(ctx,
 		qBuilder,
 		revision,
 		options.WithLimit(queryOpts.ReverseLimit),
 	)
->>>>>>> 4c2a8a8a
 }