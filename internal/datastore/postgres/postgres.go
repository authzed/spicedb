package postgres

import (
	"context"
	dbsql "database/sql"
	"errors"
	"fmt"
	"math/rand/v2"
	"os"
	"strconv"
	"sync/atomic"
	"time"

	"github.com/IBM/pgxpoolprometheus"
	sq "github.com/Masterminds/squirrel"
	"github.com/jackc/pgx/v5"
	"github.com/jackc/pgx/v5/pgconn"
	"github.com/jackc/pgx/v5/pgxpool"
	"github.com/jackc/pgx/v5/stdlib"
	"github.com/mattn/go-isatty"
	"github.com/ngrok/sqlmw"
	"github.com/prometheus/client_golang/prometheus"
	"github.com/schollz/progressbar/v3"
	"go.opentelemetry.io/otel"
	"golang.org/x/sync/errgroup"

	datastoreinternal "github.com/authzed/spicedb/internal/datastore"
	"github.com/authzed/spicedb/internal/datastore/common"
	pgxcommon "github.com/authzed/spicedb/internal/datastore/postgres/common"
	"github.com/authzed/spicedb/internal/datastore/postgres/migrations"
	"github.com/authzed/spicedb/internal/datastore/postgres/schema"
	"github.com/authzed/spicedb/internal/datastore/revisions"
	log "github.com/authzed/spicedb/internal/logging"
	"github.com/authzed/spicedb/pkg/datastore"
	"github.com/authzed/spicedb/pkg/datastore/options"
	"github.com/authzed/spicedb/pkg/spiceerrors"
)

func init() {
	datastore.Engines = append(datastore.Engines, Engine)
}

const (
<<<<<<< HEAD
	Engine                   = "postgres"
	tableNamespace           = "namespace_config"
	tableTransaction         = "relation_tuple_transaction"
	tableTuple               = "relation_tuple"
	tableCaveat              = "caveat"
	tableRelationshipCounter = "relationship_counter"

	colXID               = "xid"
	colTimestamp         = "timestamp"
	colMetadata          = "metadata"
	colNamespace         = "namespace"
	colConfig            = "serialized_config"
	colCreatedXid        = "created_xid"
	colDeletedXid        = "deleted_xid"
	colSnapshot          = "snapshot"
	colObjectID          = "object_id"
	colRelation          = "relation"
	colUsersetNamespace  = "userset_namespace"
	colUsersetObjectID   = "userset_object_id"
	colUsersetRelation   = "userset_relation"
	colCaveatName        = "name"
	colCaveatDefinition  = "definition"
	colCaveatContextName = "caveat_name"
	colCaveatContext     = "caveat_context"
	colExpiration        = "expiration"
	colTenantID          = "tenant_id"

	colCounterName         = "name"
	colCounterFilter       = "serialized_filter"
	colCounterCurrentCount = "current_count"
	colCounterSnapshot     = "updated_revision_snapshot"
=======
	Engine = "postgres"
>>>>>>> ce04edc2

	errUnableToInstantiate = "unable to instantiate datastore"

	// The parameters to this format string are:
	// 1: the created_xid or deleted_xid column name
	//
	// The placeholders are the snapshot and the expected boolean value respectively.
	snapshotAlive = "pg_visible_in_snapshot(%[1]s, ?) = ?"

	// This is the largest positive integer possible in postgresql
	liveDeletedTxnID = uint64(9223372036854775807)

	tracingDriverName = "postgres-tracing"

	gcBatchDeleteSize = 1000

	primaryInstanceID = -1

	// The number of loop iterations where pg_current_xact_id is called per
	// query to the database during a repair.
	//
	// This value is ideally dependent on the underlying hardware, but 1M seems
	// to be a reasonable starting place.
	repairBatchSize = 1_000_000
)

var livingTupleConstraints = []string{"uq_relation_tuple_living_xid", "pk_relation_tuple"}

func init() {
	dbsql.Register(tracingDriverName, sqlmw.Driver(stdlib.GetDefaultDriver(), new(traceInterceptor)))
}

var (
	psql = sq.StatementBuilder.PlaceholderFormat(sq.Dollar)

	getRevisionForGC = psql.
				Select(schema.ColXID, schema.ColSnapshot).
				From(schema.TableTransaction).
				OrderByClause(fmt.Sprintf("%s DESC", schema.ColXID)).
				Limit(1)

	createTxn = psql.Insert(schema.TableTransaction).Columns(schema.ColMetadata)

	getNow = psql.Select("NOW()")

	tracer = otel.Tracer("spicedb/internal/datastore/postgres")
)

type sqlFilter interface {
	ToSql() (string, []interface{}, error)
}

// NewPostgresDatastore initializes a SpiceDB datastore that uses a PostgreSQL
// database by leveraging manual book-keeping to implement revisioning.
//
// This datastore is also tested to be compatible with CockroachDB.
func NewPostgresDatastore(
	ctx context.Context,
	url string,
	options ...Option,
) (datastore.Datastore, error) {
	ds, err := newPostgresDatastore(ctx, url, primaryInstanceID, options...)
	if err != nil {
		return nil, err
	}

	return datastoreinternal.NewSeparatingContextDatastoreProxy(ds), nil
}

// NewReadOnlyPostgresDatastore initializes a SpiceDB datastore that uses a PostgreSQL
// database by leveraging manual book-keeping to implement revisioning. This version is
// read only and does not allow for write transactions.
func NewReadOnlyPostgresDatastore(
	ctx context.Context,
	url string,
	index uint32,
	options ...Option,
) (datastore.StrictReadDatastore, error) {
	ds, err := newPostgresDatastore(ctx, url, int(index), options...)
	if err != nil {
		return nil, err
	}

	return datastoreinternal.NewSeparatingContextDatastoreProxy(ds), nil
}

func newPostgresDatastore(
	ctx context.Context,
	pgURL string,
	replicaIndex int,
	options ...Option,
) (datastore.StrictReadDatastore, error) {
	isPrimary := replicaIndex == primaryInstanceID
	config, err := generateConfig(options)
	if err != nil {
		return nil, common.RedactAndLogSensitiveConnString(ctx, errUnableToInstantiate, err, pgURL)
	}

	// Parse the DB URI into configuration.
	pgConfig, err := pgxpool.ParseConfig(pgURL)
	if err != nil {
		return nil, common.RedactAndLogSensitiveConnString(ctx, errUnableToInstantiate, err, pgURL)
	}

	// Setup the default custom plan setting, if applicable.
	// Setup the default query execution mode setting, if applicable.
	pgxcommon.ConfigureDefaultQueryExecMode(pgConfig.ConnConfig)

	// Setup the credentials provider
	var credentialsProvider datastore.CredentialsProvider
	if config.credentialsProviderName != "" {
		credentialsProvider, err = datastore.NewCredentialsProvider(ctx, config.credentialsProviderName)
		if err != nil {
			return nil, err
		}
	}

	// Setup the config for each of the read, write and GC pools.
	readPoolConfig := pgConfig.Copy()
	includeQueryParametersInTraces := config.includeQueryParametersInTraces
	err = config.readPoolOpts.ConfigurePgx(readPoolConfig, includeQueryParametersInTraces)
	if err != nil {
		return nil, common.RedactAndLogSensitiveConnString(ctx, errUnableToInstantiate, err, pgURL)
	}

	readPoolConfig.AfterConnect = func(ctx context.Context, conn *pgx.Conn) error {
		RegisterTypes(conn.TypeMap())
		return nil
	}

	var writePoolConfig *pgxpool.Config
	if isPrimary {
		writePoolConfig = pgConfig.Copy()
		err = config.writePoolOpts.ConfigurePgx(writePoolConfig, includeQueryParametersInTraces)
		if err != nil {
			return nil, common.RedactAndLogSensitiveConnString(ctx, errUnableToInstantiate, err, pgURL)
		}

		writePoolConfig.AfterConnect = func(ctx context.Context, conn *pgx.Conn) error {
			RegisterTypes(conn.TypeMap())
			return nil
		}
	}

	if credentialsProvider != nil {
		// add before connect callbacks to trigger the token
		getToken := func(ctx context.Context, config *pgx.ConnConfig) error {
			config.User, config.Password, err = credentialsProvider.Get(ctx, fmt.Sprintf("%s:%d", config.Host, config.Port), config.User)
			return err
		}
		readPoolConfig.BeforeConnect = getToken

		if isPrimary {
			writePoolConfig.BeforeConnect = getToken
		}
	}

	if config.migrationPhase != "" {
		log.Info().
			Str("phase", config.migrationPhase).
			Msg("postgres configured to use intermediate migration phase")
	}

	initializationContext, cancelInit := context.WithTimeout(context.Background(), 30*time.Second)
	defer cancelInit()

	readPool, err := pgxpool.NewWithConfig(initializationContext, readPoolConfig)
	if err != nil {
		return nil, common.RedactAndLogSensitiveConnString(ctx, errUnableToInstantiate, err, pgURL)
	}

	var writePool *pgxpool.Pool
	if isPrimary {
		wp, err := pgxpool.NewWithConfig(initializationContext, writePoolConfig)
		if err != nil {
			return nil, common.RedactAndLogSensitiveConnString(ctx, errUnableToInstantiate, err, pgURL)
		}
		writePool = wp
	}

	// Verify that the server supports commit timestamps
	var trackTSOn string
	if err := readPool.
		QueryRow(initializationContext, "SHOW track_commit_timestamp;").
		Scan(&trackTSOn); err != nil {
		return nil, err
	}

	watchEnabled := trackTSOn == "on" && !config.watchDisabled
	if !watchEnabled {
		if config.watchDisabled {
			log.Warn().Msg("watch API disabled via configuration")
		} else {
			log.Warn().Msg("watch API disabled, postgres must be run with track_commit_timestamp=on")
		}
	}

	if config.enablePrometheusStats {
		replicaIndexStr := strconv.Itoa(replicaIndex)
		dbname := "spicedb"
		if replicaIndex != primaryInstanceID {
			dbname = fmt.Sprintf("spicedb_replica_%s", replicaIndexStr)
		}

		if err := prometheus.Register(pgxpoolprometheus.NewCollector(readPool, map[string]string{
			"db_name":    dbname,
			"pool_usage": "read",
		})); err != nil {
			return nil, err
		}

		if isPrimary {
			if err := prometheus.Register(pgxpoolprometheus.NewCollector(writePool, map[string]string{
				"db_name":    "spicedb",
				"pool_usage": "write",
			})); err != nil {
				return nil, err
			}
			if err := common.RegisterGCMetrics(); err != nil {
				return nil, err
			}
		}
	}

	headMigration, err := migrations.DatabaseMigrations.HeadRevision()
	if err != nil {
		return nil, fmt.Errorf("invalid head migration found for postgres: %w", err)
	}

	gcCtx, cancelGc := context.WithCancel(context.Background())

	quantizationPeriodNanos := config.revisionQuantization.Nanoseconds()
	if quantizationPeriodNanos < 1 {
		quantizationPeriodNanos = 1
	}

	followerReadDelayNanos := config.followerReadDelay.Nanoseconds()
	if followerReadDelayNanos < 0 {
		followerReadDelayNanos = 0
	}

	revisionQuery := fmt.Sprintf(
		querySelectRevision,
		schema.ColXID,
		schema.TableTransaction,
		schema.ColTimestamp,
		quantizationPeriodNanos,
		schema.ColSnapshot,
		followerReadDelayNanos,
	)

	var revisionHeartbeatQuery string
	if config.revisionHeartbeatEnabled {
		revisionHeartbeatQuery = fmt.Sprintf(
			insertHeartBeatRevision,
			schema.ColXID,
			schema.TableTransaction,
			schema.ColTimestamp,
			quantizationPeriodNanos,
			schema.ColSnapshot,
		)
	}

	validTransactionQuery := fmt.Sprintf(
		queryValidTransaction,
		schema.ColXID,
		schema.TableTransaction,
		schema.ColTimestamp,
		config.gcWindow.Seconds(),
		schema.ColSnapshot,
	)

	maxRevisionStaleness := time.Duration(float64(config.revisionQuantization.Nanoseconds())*
		config.maxRevisionStalenessPercent) * time.Nanosecond

<<<<<<< HEAD
	schema := common.NewSchemaInformationWithOptions(
		common.WithRelationshipTableName(tableTuple),
		common.WithColNamespace(colNamespace),
		common.WithColObjectID(colObjectID),
		common.WithColRelation(colRelation),
		common.WithColUsersetNamespace(colUsersetNamespace),
		common.WithColUsersetObjectID(colUsersetObjectID),
		common.WithColUsersetRelation(colUsersetRelation),
		common.WithColCaveatName(colCaveatContextName),
		common.WithColCaveatContext(colCaveatContext),
		common.WithColExpiration(colExpiration),
		common.WithColTenantID(colTenantID),
		common.WithPaginationFilterType(common.TupleComparison),
		common.WithPlaceholderFormat(sq.Dollar),
		common.WithNowFunction("NOW"),
		common.WithColumnOptimization(config.columnOptimizationOption),
		common.WithExpirationDisabled(config.expirationDisabled),
	)
=======
	isolationLevel := pgx.Serializable
	if config.relaxedIsolationLevel {
		isolationLevel = pgx.RepeatableRead
	}
>>>>>>> ce04edc2

	datastore := &pgDatastore{
		CachedOptimizedRevisions: revisions.NewCachedOptimizedRevisions(
			maxRevisionStaleness,
		),
		MigrationValidator:      common.NewMigrationValidator(headMigration, config.allowedMigrations),
		dburl:                   pgURL,
		readPool:                pgxcommon.MustNewInterceptorPooler(readPool, config.queryInterceptor),
		writePool:               nil, /* disabled by default */
		watchBufferLength:       config.watchBufferLength,
		watchBufferWriteTimeout: config.watchBufferWriteTimeout,
		optimizedRevisionQuery:  revisionQuery,
		validTransactionQuery:   validTransactionQuery,
		revisionHeartbeatQuery:  revisionHeartbeatQuery,
		gcWindow:                config.gcWindow,
		gcInterval:              config.gcInterval,
		gcTimeout:               config.gcMaxOperationTime,
		analyzeBeforeStatistics: config.analyzeBeforeStatistics,
		watchEnabled:            watchEnabled,
		workerCtx:               gcCtx,
		cancelGc:                cancelGc,
		readTxOptions:           pgx.TxOptions{IsoLevel: pgx.RepeatableRead, AccessMode: pgx.ReadOnly},
		maxRetries:              config.maxRetries,
		credentialsProvider:     credentialsProvider,
		isPrimary:               isPrimary,
		inStrictReadMode:        config.readStrictMode,
		filterMaximumIDCount:    config.filterMaximumIDCount,
		schema:                  *schema.Schema(config.columnOptimizationOption, config.expirationDisabled),
		quantizationPeriodNanos: quantizationPeriodNanos,
		isolationLevel:          isolationLevel,
	}

	if isPrimary && config.readStrictMode {
		return nil, spiceerrors.MustBugf("strict read mode is not supported on primary instances")
	}

	if isPrimary {
		datastore.writePool = pgxcommon.MustNewInterceptorPooler(writePool, config.queryInterceptor)
	}

	datastore.SetOptimizedRevisionFunc(datastore.optimizedRevisionFunc)

	// Start a goroutine for garbage collection.
	if isPrimary {
		datastore.workerGroup, datastore.workerCtx = errgroup.WithContext(datastore.workerCtx)
		if config.revisionHeartbeatEnabled {
			datastore.workerGroup.Go(func() error {
				return datastore.startRevisionHeartbeat(datastore.workerCtx)
			})
		}

		if datastore.gcInterval > 0*time.Minute && config.gcEnabled {
			datastore.workerGroup.Go(func() error {
				return common.StartGarbageCollector(
					datastore.workerCtx,
					datastore,
					datastore.gcInterval,
					datastore.gcWindow,
					datastore.gcTimeout,
				)
			})
		} else {
			log.Warn().Msg("datastore background garbage collection disabled")
		}
	}

	return datastore, nil
}

type pgDatastore struct {
	*revisions.CachedOptimizedRevisions
	*common.MigrationValidator

	dburl                          string
	readPool, writePool            pgxcommon.ConnPooler
	watchBufferLength              uint16
	watchBufferWriteTimeout        time.Duration
	optimizedRevisionQuery         string
	validTransactionQuery          string
	revisionHeartbeatQuery         string
	gcWindow                       time.Duration
	gcInterval                     time.Duration
	gcTimeout                      time.Duration
	analyzeBeforeStatistics        bool
	readTxOptions                  pgx.TxOptions
	maxRetries                     uint8
	watchEnabled                   bool
	isPrimary                      bool
	inStrictReadMode               bool
	schema                         common.SchemaInformation
	includeQueryParametersInTraces bool

	credentialsProvider datastore.CredentialsProvider

	workerGroup             *errgroup.Group
	workerCtx               context.Context
	cancelGc                context.CancelFunc
	gcHasRun                atomic.Bool
	filterMaximumIDCount    uint16
	quantizationPeriodNanos int64
	isolationLevel          pgx.TxIsoLevel
}

func (pgd *pgDatastore) MetricsID() (string, error) {
	return common.MetricsIDFromURL(pgd.dburl)
}

func (pgd *pgDatastore) IsStrictReadModeEnabled() bool {
	return pgd.inStrictReadMode
}

func (pgd *pgDatastore) SnapshotReader(revRaw datastore.Revision) datastore.Reader {
	rev := revRaw.(postgresRevision)

	queryFuncs := pgxcommon.QuerierFuncsFor(pgd.readPool)
	if pgd.inStrictReadMode {
		queryFuncs = strictReaderQueryFuncs{wrapped: queryFuncs, revision: rev}
	}

	executor := common.QueryRelationshipsExecutor{
		Executor: pgxcommon.NewPGXQueryRelationshipsExecutor(queryFuncs, pgd),
	}

	return &pgReader{
		queryFuncs,
		executor,
		buildLivingObjectFilterForRevision(rev),
		pgd.filterMaximumIDCount,
		pgd.schema,
	}
}

// ReadWriteTx starts a read/write transaction, which will be committed if no error is
// returned and rolled back if an error is returned.
func (pgd *pgDatastore) ReadWriteTx(
	ctx context.Context,
	fn datastore.TxUserFunc,
	opts ...options.RWTOptionsOption,
) (datastore.Revision, error) {
	if !pgd.isPrimary {
		return datastore.NoRevision, spiceerrors.MustBugf("read-write transaction not supported on read-only datastore")
	}

	config := options.NewRWTOptionsWithOptions(opts...)

	var err error
	for i := uint8(0); i <= pgd.maxRetries; i++ {
		var newXID xid8
		var newSnapshot pgSnapshot
		err = wrapError(pgx.BeginTxFunc(ctx, pgd.writePool, pgx.TxOptions{IsoLevel: pgd.isolationLevel}, func(tx pgx.Tx) error {
			var err error
			var metadata map[string]any
			if config.Metadata != nil && len(config.Metadata.GetFields()) > 0 {
				metadata = config.Metadata.AsMap()
			}

			newXID, newSnapshot, err = createNewTransaction(ctx, tx, metadata)
			if err != nil {
				return err
			}

			queryFuncs := pgxcommon.QuerierFuncsFor(tx)
			executor := common.QueryRelationshipsExecutor{
				Executor: pgxcommon.NewPGXQueryRelationshipsExecutor(queryFuncs, pgd),
			}

			rwt := &pgReadWriteTXN{
				&pgReader{
					queryFuncs,
					executor,
					currentlyLivingObjects,
					pgd.filterMaximumIDCount,
					pgd.schema,
				},
				tx,
				newXID,
			}

			return fn(ctx, rwt)
		}))
		if err != nil {
			if !config.DisableRetries && errorRetryable(err) {
				pgxcommon.SleepOnErr(ctx, err, i)
				continue
			}

			return datastore.NoRevision, err
		}

		if i > 0 {
			log.Debug().Uint8("retries", i).Msg("transaction succeeded after retry")
		}

		return postgresRevision{snapshot: newSnapshot.markComplete(newXID.Uint64), optionalTxID: newXID}, nil
	}

	if !config.DisableRetries {
		err = fmt.Errorf("max retries exceeded: %w", err)
	}

	return datastore.NoRevision, err
}

const repairTransactionIDsOperation = "transaction-ids"

func (pgd *pgDatastore) Repair(ctx context.Context, operationName string, outputProgress bool) error {
	switch operationName {
	case repairTransactionIDsOperation:
		return pgd.repairTransactionIDs(ctx, outputProgress)

	default:
		return fmt.Errorf("unknown operation")
	}
}

func (pgd *pgDatastore) repairTransactionIDs(ctx context.Context, outputProgress bool) error {
	conn, err := pgx.Connect(ctx, pgd.dburl)
	if err != nil {
		return err
	}
	defer conn.Close(ctx)

	// Get the current transaction ID.
	currentMaximumID := 0
	if err := conn.QueryRow(ctx, queryCurrentTransactionID).Scan(&currentMaximumID); err != nil {
		if !errors.Is(err, pgx.ErrNoRows) {
			return fmt.Errorf("could not get current transaction ID: %w", err)
		}
	}

	// Find the maximum transaction ID referenced in the transactions table.
	referencedMaximumID := 0
	if err := conn.QueryRow(ctx, queryLatestXID).Scan(&referencedMaximumID); err != nil {
		if !errors.Is(err, pgx.ErrNoRows) {
			return fmt.Errorf("could not get maximum transaction ID: %w", err)
		}
	}

	// The delta is what this needs to fill in.
	log.Ctx(ctx).Info().Int64("current-maximum", int64(currentMaximumID)).Int64("referenced-maximum", int64(referencedMaximumID)).Msg("found transactions")
	counterDelta := referencedMaximumID - currentMaximumID
	if counterDelta < 0 {
		return nil
	}

	var bar *progressbar.ProgressBar
	if isatty.IsTerminal(os.Stderr.Fd()) && outputProgress {
		bar = progressbar.Default(int64(counterDelta), "updating transactions counter")
	}

	for i := 0; i < counterDelta; i++ {
		batchCount := min(repairBatchSize, counterDelta-i)
		if _, err := conn.Exec(ctx, queryLoopXactID(batchCount)); err != nil {
			return err
		}

		i += batchCount - 1
		if bar != nil {
			if err := bar.Add(batchCount); err != nil {
				return err
			}
		}
	}

	if bar != nil {
		if err := bar.Close(); err != nil {
			return err
		}
	}

	log.Ctx(ctx).Info().Msg("completed revisions repair")
	return nil
}

// queryLoopXactID performs pg_current_xact_id() in a server-side loop in the
// database in order to increment the xact_id.
func queryLoopXactID(batchSize int) string {
	return fmt.Sprintf(`DO $$
BEGIN
  FOR i IN 1..%d LOOP
    PERFORM pg_current_xact_id(); ROLLBACK;
  END LOOP;
END $$;`, batchSize)
}

// RepairOperations returns the available repair operations for the datastore.
func (pgd *pgDatastore) RepairOperations() []datastore.RepairOperation {
	return []datastore.RepairOperation{
		{
			Name:        repairTransactionIDsOperation,
			Description: "Brings the Postgres database up to the expected transaction ID (Postgres v15+ only)",
		},
	}
}

func wrapError(err error) error {
	// If a unique constraint violation is returned, then its likely that the cause
	// was an existing relationship given as a CREATE.
	if cerr := pgxcommon.ConvertToWriteConstraintError(livingTupleConstraints, err); cerr != nil {
		return cerr
	}

	if pgxcommon.IsSerializationError(err) {
		return common.NewSerializationError(err)
	}

	if pgxcommon.IsReadOnlyTransactionError(err) {
		return common.NewReadOnlyTransactionError(err)
	}

	// hack: pgx asyncClose usually happens after cancellation,
	// but the reason for it being closed is not propagated
	// and all we get is attempting to perform an operation
	// on cancelled connection. This keeps the same error,
	// but wrapped along a cancellation so that:
	// - pgx logger does not log it
	// - response is sent as canceled back to the client
	if err != nil && err.Error() == "conn closed" {
		return errors.Join(err, context.Canceled)
	}

	return err
}

func (pgd *pgDatastore) Close() error {
	pgd.cancelGc()

	if pgd.workerGroup != nil {
		err := pgd.workerGroup.Wait()
		if err != nil && !errors.Is(err, context.Canceled) {
			log.Warn().Err(err).Msg("completed shutdown of postgres datastore")
		}
	}

	pgd.readPool.Close()

	if pgd.writePool != nil {
		pgd.writePool.Close()
	}

	return nil
}

func errorRetryable(err error) bool {
	if errors.Is(err, context.Canceled) || errors.Is(err, context.DeadlineExceeded) {
		return false
	}

	if pgconn.SafeToRetry(err) {
		return true
	}

	if pgxcommon.IsSerializationError(err) {
		return true
	}

	log.Warn().Err(err).Msg("unable to determine if pgx error is retryable")
	return false
}

func (pgd *pgDatastore) ReadyState(ctx context.Context) (datastore.ReadyState, error) {
	pgDriver, err := migrations.NewAlembicPostgresDriver(ctx, pgd.dburl, pgd.credentialsProvider, pgd.includeQueryParametersInTraces)
	if err != nil {
		return datastore.ReadyState{}, err
	}
	defer pgDriver.Close(ctx)

	version, err := pgDriver.Version(ctx)
	if err != nil {
		return datastore.ReadyState{}, err
	}

	state := pgd.MigrationReadyState(version)
	if !state.IsReady {
		return state, nil
	}
	// Ensure a datastore ID is present. This ensures the tables have not been truncated.
	uniqueID, err := pgd.datastoreUniqueID(ctx)
	if err != nil {
		return datastore.ReadyState{}, fmt.Errorf("database validation failed: %w; if you have previously run `TRUNCATE`, this database is no longer valid and must be remigrated. See: https://spicedb.dev/d/truncate-unsupported", err)
	}
	log.Trace().Str("unique_id", uniqueID).Msg("postgres datastore unique ID")
	return state, nil
}

func (pgd *pgDatastore) Features(ctx context.Context) (*datastore.Features, error) {
	return pgd.OfflineFeatures()
}

func (pgd *pgDatastore) OfflineFeatures() (*datastore.Features, error) {
	continuousCheckpointing := datastore.FeatureUnsupported
	if pgd.revisionHeartbeatQuery != "" {
		continuousCheckpointing = datastore.FeatureSupported
	}

	if pgd.watchEnabled {
		return &datastore.Features{
			Watch: datastore.Feature{
				Status: datastore.FeatureSupported,
			},
			IntegrityData: datastore.Feature{
				Status: datastore.FeatureUnsupported,
			},
			ContinuousCheckpointing: datastore.Feature{
				Status: continuousCheckpointing,
			},
			WatchEmitsImmediately: datastore.Feature{
				Status: datastore.FeatureUnsupported,
			},
		}, nil
	}

	return &datastore.Features{
		Watch: datastore.Feature{
			Status: datastore.FeatureUnsupported,
		},
		IntegrityData: datastore.Feature{
			Status: datastore.FeatureUnsupported,
		},
		ContinuousCheckpointing: datastore.Feature{
			Status: datastore.FeatureUnsupported,
		},
	}, nil
}

const defaultMaxHeartbeatLeaderJitterPercent = 10

func (pgd *pgDatastore) startRevisionHeartbeat(ctx context.Context) error {
	heartbeatDuration := max(time.Second, time.Nanosecond*time.Duration(pgd.quantizationPeriodNanos))
	log.Info().Stringer("interval", heartbeatDuration).Msg("starting revision heartbeat")
	tick := time.NewTicker(heartbeatDuration)

	conn, err := pgd.writePool.Acquire(ctx)
	if err != nil {
		return err
	}
	defer conn.Release()

	// Leader election. Continue trying to acquire in case the current leader died.
	for {
		if ctx.Err() != nil {
			return ctx.Err()
		}

		ok, err := pgd.tryAcquireLock(ctx, conn, revisionHeartbeatLock)
		if err != nil {
			log.Warn().Err(err).Msg("failed to acquire revision heartbeat lock")
		}

		if ok {
			break
		}

		jitter := time.Duration(float64(heartbeatDuration) * rand.Float64() * defaultMaxHeartbeatLeaderJitterPercent / 100) // nolint:gosec
		time.Sleep(heartbeatDuration + jitter)
	}

	defer func() {
		if err := pgd.releaseLock(ctx, conn, revisionHeartbeatLock); err != nil && !errors.Is(err, context.Canceled) {
			log.Warn().Err(err).Msg("failed to release revision heartbeat lock")
		}
	}()

	log.Info().Stringer("interval", heartbeatDuration).Msg("got elected revision heartbeat leader, starting")

	for {
		select {
		case <-ctx.Done():
			return ctx.Err()
		case <-tick.C:
			_, err := pgd.writePool.Exec(ctx, pgd.revisionHeartbeatQuery)
			if err != nil {
				log.Warn().Err(err).Msg("failed to write heartbeat revision")
			}
		}
	}
}

func buildLivingObjectFilterForRevision(revision postgresRevision) queryFilterer {
	createdBeforeTXN := sq.Expr(fmt.Sprintf(
		snapshotAlive,
		schema.ColCreatedXid,
	), revision.snapshot, true)

	deletedAfterTXN := sq.Expr(fmt.Sprintf(
		snapshotAlive,
		schema.ColDeletedXid,
	), revision.snapshot, false)

	return func(original sq.SelectBuilder) sq.SelectBuilder {
		return original.Where(createdBeforeTXN).Where(deletedAfterTXN)
	}
}

func currentlyLivingObjects(original sq.SelectBuilder) sq.SelectBuilder {
	return original.Where(sq.Eq{schema.ColDeletedXid: liveDeletedTxnID})
}

var _ datastore.Datastore = &pgDatastore{}<|MERGE_RESOLUTION|>--- conflicted
+++ resolved
@@ -41,41 +41,7 @@
 }
 
 const (
-<<<<<<< HEAD
-	Engine                   = "postgres"
-	tableNamespace           = "namespace_config"
-	tableTransaction         = "relation_tuple_transaction"
-	tableTuple               = "relation_tuple"
-	tableCaveat              = "caveat"
-	tableRelationshipCounter = "relationship_counter"
-
-	colXID               = "xid"
-	colTimestamp         = "timestamp"
-	colMetadata          = "metadata"
-	colNamespace         = "namespace"
-	colConfig            = "serialized_config"
-	colCreatedXid        = "created_xid"
-	colDeletedXid        = "deleted_xid"
-	colSnapshot          = "snapshot"
-	colObjectID          = "object_id"
-	colRelation          = "relation"
-	colUsersetNamespace  = "userset_namespace"
-	colUsersetObjectID   = "userset_object_id"
-	colUsersetRelation   = "userset_relation"
-	colCaveatName        = "name"
-	colCaveatDefinition  = "definition"
-	colCaveatContextName = "caveat_name"
-	colCaveatContext     = "caveat_context"
-	colExpiration        = "expiration"
-	colTenantID          = "tenant_id"
-
-	colCounterName         = "name"
-	colCounterFilter       = "serialized_filter"
-	colCounterCurrentCount = "current_count"
-	colCounterSnapshot     = "updated_revision_snapshot"
-=======
 	Engine = "postgres"
->>>>>>> ce04edc2
 
 	errUnableToInstantiate = "unable to instantiate datastore"
 
@@ -351,31 +317,10 @@
 	maxRevisionStaleness := time.Duration(float64(config.revisionQuantization.Nanoseconds())*
 		config.maxRevisionStalenessPercent) * time.Nanosecond
 
-<<<<<<< HEAD
-	schema := common.NewSchemaInformationWithOptions(
-		common.WithRelationshipTableName(tableTuple),
-		common.WithColNamespace(colNamespace),
-		common.WithColObjectID(colObjectID),
-		common.WithColRelation(colRelation),
-		common.WithColUsersetNamespace(colUsersetNamespace),
-		common.WithColUsersetObjectID(colUsersetObjectID),
-		common.WithColUsersetRelation(colUsersetRelation),
-		common.WithColCaveatName(colCaveatContextName),
-		common.WithColCaveatContext(colCaveatContext),
-		common.WithColExpiration(colExpiration),
-		common.WithColTenantID(colTenantID),
-		common.WithPaginationFilterType(common.TupleComparison),
-		common.WithPlaceholderFormat(sq.Dollar),
-		common.WithNowFunction("NOW"),
-		common.WithColumnOptimization(config.columnOptimizationOption),
-		common.WithExpirationDisabled(config.expirationDisabled),
-	)
-=======
 	isolationLevel := pgx.Serializable
 	if config.relaxedIsolationLevel {
 		isolationLevel = pgx.RepeatableRead
 	}
->>>>>>> ce04edc2
 
 	datastore := &pgDatastore{
 		CachedOptimizedRevisions: revisions.NewCachedOptimizedRevisions(
