package datastore

import (
	"context"
	"errors"
	"fmt"
	"time"

	"github.com/rs/zerolog/log"
	"github.com/spf13/cobra"

	"github.com/authzed/spicedb/internal/datastore"
	"github.com/authzed/spicedb/internal/datastore/crdb"
	"github.com/authzed/spicedb/internal/datastore/memdb"
	"github.com/authzed/spicedb/internal/datastore/mysql"
	"github.com/authzed/spicedb/internal/datastore/postgres"
	"github.com/authzed/spicedb/internal/datastore/proxy"
	"github.com/authzed/spicedb/internal/datastore/spanner"
	"github.com/authzed/spicedb/pkg/validationfile"
)

type engineBuilderFunc func(options Config) (datastore.Datastore, error)

<<<<<<< HEAD
var builderForEngine = map[string]engineBuilderFunc{
	"cockroachdb": newCRDBDatastore,
	"postgres":    newPostgresDatastore,
	"memory":      newMemoryDatstore,
	"mysql":       newMysqlDatastore,
=======
const (
	MemoryEngine    = "memory"
	PostgresEngine  = "postgres"
	CockroachEngine = "cockroachdb"
	SpannerEngine   = "spanner"
)

var BuilderForEngine = map[string]engineBuilderFunc{
	CockroachEngine: newCRDBDatastore,
	PostgresEngine:  newPostgresDatastore,
	MemoryEngine:    newMemoryDatstore,
	SpannerEngine:   newSpannerDatastore,
>>>>>>> 4c2a8a8a
}

//go:generate go run github.com/ecordell/optgen -output zz_generated.options.go . Config
type Config struct {
	Engine               string
	URI                  string
	GCWindow             time.Duration
	RevisionQuantization time.Duration

	// Options
	MaxIdleTime     time.Duration
	MaxLifetime     time.Duration
	MaxOpenConns    int
	MinOpenConns    int
	SplitQueryCount uint16
	ReadOnly        bool

	// Bootstrap
	BootstrapFiles     []string
	BootstrapOverwrite bool

	// Hedging
	RequestHedgingEnabled          bool
	RequestHedgingInitialSlowValue time.Duration
	RequestHedgingMaxRequests      uint64
	RequestHedgingQuantile         float64

	// CRDB
	FollowerReadDelay time.Duration
	MaxRetries        int
	OverlapKey        string
	OverlapStrategy   string

	// Postgres
	HealthCheckPeriod  time.Duration
	GCInterval         time.Duration
	GCMaxOperationTime time.Duration
<<<<<<< HEAD

	// MySQL
	TablePrefix string
}

type processedOptions struct {
	SplitQuerySize units.Base2Bytes
}

func (o *Config) ToOption() ConfigOption {
	return func(to *Config) {
		to.Engine = o.Engine
		to.URI = o.URI
		to.GCWindow = o.GCWindow
		to.RevisionQuantization = o.RevisionQuantization
		to.MaxLifetime = o.MaxLifetime
		to.MaxIdleTime = o.MaxIdleTime
		to.MaxOpenConns = o.MaxOpenConns
		to.MinOpenConns = o.MinOpenConns
		to.SplitQuerySize = o.SplitQuerySize
		to.ReadOnly = o.ReadOnly
		to.BootstrapFiles = o.BootstrapFiles
		to.BootstrapOverwrite = o.BootstrapOverwrite
		to.RequestHedgingEnabled = o.RequestHedgingEnabled
		to.RequestHedgingInitialSlowValue = o.RequestHedgingInitialSlowValue
		to.RequestHedgingMaxRequests = o.RequestHedgingMaxRequests
		to.RequestHedgingQuantile = o.RequestHedgingQuantile
		to.FollowerReadDelay = o.FollowerReadDelay
		to.MaxRetries = o.MaxRetries
		to.OverlapKey = o.OverlapKey
		to.OverlapStrategy = o.OverlapStrategy
		to.HealthCheckPeriod = o.HealthCheckPeriod
		to.GCInterval = o.GCInterval
		to.GCMaxOperationTime = o.GCMaxOperationTime
		to.TablePrefix = o.TablePrefix
	}
=======

	// Spanner
	SpannerCredentialsFile string

	// Internal
	WatchBufferLength      uint16
	EnableDatastoreMetrics bool
>>>>>>> 4c2a8a8a
}

// RegisterDatastoreFlags adds datastore flags to a cobra command
func RegisterDatastoreFlags(cmd *cobra.Command, opts *Config) {
<<<<<<< HEAD
	cmd.Flags().StringVar(&opts.Engine, "datastore-engine", "memory", `type of datastore to initialize ("memory", "postgres", "cockroachdb", "mysql")`)
=======
	cmd.Flags().StringVar(&opts.Engine, "datastore-engine", "memory", `type of datastore to initialize ("memory", "postgres", "cockroachdb", "spanner")`)
>>>>>>> 4c2a8a8a
	cmd.Flags().StringVar(&opts.URI, "datastore-conn-uri", "", `connection string used by remote datastores (e.g. "postgres://postgres:password@localhost:5432/spicedb")`)
	cmd.Flags().IntVar(&opts.MaxOpenConns, "datastore-conn-max-open", 20, "number of concurrent connections open in a remote datastore's connection pool")
	cmd.Flags().IntVar(&opts.MinOpenConns, "datastore-conn-min-open", 10, "number of minimum concurrent connections open in a remote datastore's connection pool")
	cmd.Flags().DurationVar(&opts.MaxLifetime, "datastore-conn-max-lifetime", 30*time.Minute, "maximum amount of time a connection can live in a remote datastore's connection pool")
	cmd.Flags().DurationVar(&opts.MaxIdleTime, "datastore-conn-max-idletime", 30*time.Minute, "maximum amount of time a connection can idle in a remote datastore's connection pool")
	cmd.Flags().DurationVar(&opts.HealthCheckPeriod, "datastore-conn-healthcheck-interval", 30*time.Second, "time between a remote datastore's connection pool health checks")
	cmd.Flags().DurationVar(&opts.GCWindow, "datastore-gc-window", 24*time.Hour, "amount of time before revisions are garbage collected")
	cmd.Flags().DurationVar(&opts.GCInterval, "datastore-gc-interval", 3*time.Minute, "amount of time between passes of garbage collection (postgres driver only)")
	cmd.Flags().DurationVar(&opts.GCMaxOperationTime, "datastore-gc-max-operation-time", 1*time.Minute, "maximum amount of time a garbage collection pass can operate before timing out (postgres driver only)")
	cmd.Flags().DurationVar(&opts.RevisionQuantization, "datastore-revision-fuzzing-duration", 5*time.Second, "amount of time to advertize stale revisions")
	cmd.Flags().BoolVar(&opts.ReadOnly, "datastore-readonly", false, "set the service to read-only mode")
	cmd.Flags().StringSliceVar(&opts.BootstrapFiles, "datastore-bootstrap-files", []string{}, "bootstrap data yaml files to load")
	cmd.Flags().BoolVar(&opts.BootstrapOverwrite, "datastore-bootstrap-overwrite", false, "overwrite any existing data with bootstrap data")
	cmd.Flags().BoolVar(&opts.RequestHedgingEnabled, "datastore-request-hedging", true, "enable request hedging")
	cmd.Flags().DurationVar(&opts.RequestHedgingInitialSlowValue, "datastore-request-hedging-initial-slow-value", 10*time.Millisecond, "initial value to use for slow datastore requests, before statistics have been collected")
	cmd.Flags().Uint64Var(&opts.RequestHedgingMaxRequests, "datastore-request-hedging-max-requests", 1_000_000, "maximum number of historical requests to consider")
	cmd.Flags().Float64Var(&opts.RequestHedgingQuantile, "datastore-request-hedging-quantile", 0.95, "quantile of historical datastore request time over which a request will be considered slow")
	// See crdb doc for info about follower reads and how it is configured: https://www.cockroachlabs.com/docs/stable/follower-reads.html
	cmd.Flags().DurationVar(&opts.FollowerReadDelay, "datastore-follower-read-delay-duration", 4_800*time.Millisecond, "amount of time to subtract from non-sync revision timestamps to ensure they are sufficiently in the past to enable follower reads (cockroach driver only)")
	cmd.Flags().Uint16Var(&opts.SplitQueryCount, "datastore-query-userset-batch-size", 1024, "number of usersets after which a relationship query will be split into multiple queries")
	cmd.Flags().IntVar(&opts.MaxRetries, "datastore-max-tx-retries", 50, "number of times a retriable transaction should be retried (cockroach driver only)")
	cmd.Flags().StringVar(&opts.OverlapStrategy, "datastore-tx-overlap-strategy", "static", `strategy to generate transaction overlap keys ("prefix", "static", "insecure") (cockroach driver only)`)
	cmd.Flags().StringVar(&opts.OverlapKey, "datastore-tx-overlap-key", "key", "static key to touch when writing to ensure transactions overlap (only used if --datastore-tx-overlap-strategy=static is set; cockroach driver only)")
<<<<<<< HEAD
	cmd.Flags().StringVar(&opts.TablePrefix, "datastore-table-prefix", "", "prefix to add to the name of all SpiceDB database tables (mysql driver only)")
=======
	cmd.Flags().StringVar(&opts.SpannerCredentialsFile, "datastore-spanner-credentials", "", "path to service account key credentials file with access to the cloud spanner instance")
>>>>>>> 4c2a8a8a
}

func DefaultDatastoreConfig() *Config {
	return &Config{
		GCWindow:             24 * time.Hour,
		RevisionQuantization: 5 * time.Second,
		MaxLifetime:          30 * time.Minute,
		MaxIdleTime:          30 * time.Minute,
		MaxOpenConns:         20,
		MinOpenConns:         10,
		SplitQueryCount:      1024,
		MaxRetries:           50,
		OverlapStrategy:      "prefix",
		HealthCheckPeriod:    30 * time.Second,
		GCInterval:           3 * time.Minute,
		GCMaxOperationTime:   1 * time.Minute,
		WatchBufferLength:    128,
	}
}

// NewDatastore initializes a datastore given the options
func NewDatastore(options ...ConfigOption) (datastore.Datastore, error) {
	opts := DefaultDatastoreConfig()
	for _, o := range options {
		o(opts)
	}

	dsBuilder, ok := BuilderForEngine[opts.Engine]
	if !ok {
		return nil, fmt.Errorf("unknown datastore engine type: %s", opts.Engine)
	}
	log.Info().Msgf("using %s datastore engine", opts.Engine)

	ds, err := dsBuilder(*opts)
	if err != nil {
		return nil, err
	}

	if len(opts.BootstrapFiles) > 0 {
		revision, err := ds.HeadRevision(context.Background())
		if err != nil {
			return nil, fmt.Errorf("unable to determine datastore state before applying bootstrap data: %w", err)
		}

		nsDefs, err := ds.ListNamespaces(context.Background(), revision)
		if err != nil {
			return nil, fmt.Errorf("unable to determine datastore state before applying bootstrap data: %w", err)
		}
		if opts.BootstrapOverwrite || len(nsDefs) == 0 {
			log.Info().Msg("initializing datastore from bootstrap files")
			_, _, err = validationfile.PopulateFromFiles(ds, opts.BootstrapFiles)
			if err != nil {
				return nil, fmt.Errorf("failed to load bootstrap files: %w", err)
			}
		} else {
			return nil, errors.New("cannot apply bootstrap data: schema or tuples already exist in the datastore. Delete existing data or set the flag --datastore-bootstrap-overwrite=true")
		}
	}

	if opts.RequestHedgingEnabled {
		log.Info().
			Stringer("initialSlowRequest", opts.RequestHedgingInitialSlowValue).
			Uint64("maxRequests", opts.RequestHedgingMaxRequests).
			Float64("hedgingQuantile", opts.RequestHedgingQuantile).
			Msg("request hedging enabled")

		ds = proxy.NewHedgingProxy(
			ds,
			opts.RequestHedgingInitialSlowValue,
			opts.RequestHedgingMaxRequests,
			opts.RequestHedgingQuantile,
		)
	}

	if opts.ReadOnly {
		log.Warn().Msg("setting the datastore to read-only")
		ds = proxy.NewReadonlyDatastore(ds)
	}
	return ds, nil
}

func newCRDBDatastore(opts Config) (datastore.Datastore, error) {
<<<<<<< HEAD
	options, err := processConfigOptions(opts)
	if err != nil {
		return nil, err
	}

=======
>>>>>>> 4c2a8a8a
	return crdb.NewCRDBDatastore(
		opts.URI,
		crdb.GCWindow(opts.GCWindow),
		crdb.RevisionQuantization(opts.RevisionQuantization),
		crdb.ConnMaxIdleTime(opts.MaxIdleTime),
		crdb.ConnMaxLifetime(opts.MaxLifetime),
		crdb.MaxOpenConns(opts.MaxOpenConns),
		crdb.MinOpenConns(opts.MinOpenConns),
<<<<<<< HEAD
		crdb.SplitAtEstimatedQuerySize(options.SplitQuerySize),
=======
		crdb.SplitAtUsersetCount(opts.SplitQueryCount),
>>>>>>> 4c2a8a8a
		crdb.FollowerReadDelay(opts.FollowerReadDelay),
		crdb.MaxRetries(opts.MaxRetries),
		crdb.OverlapKey(opts.OverlapKey),
		crdb.OverlapStrategy(opts.OverlapStrategy),
		crdb.WatchBufferLength(opts.WatchBufferLength),
	)
}

func newPostgresDatastore(opts Config) (datastore.Datastore, error) {
<<<<<<< HEAD
	options, err := processConfigOptions(opts)
	if err != nil {
		return nil, err
	}

	return postgres.NewPostgresDatastore(
		opts.URI,
=======
	pgOpts := []postgres.Option{
>>>>>>> 4c2a8a8a
		postgres.GCWindow(opts.GCWindow),
		postgres.RevisionFuzzingTimedelta(opts.RevisionQuantization),
		postgres.ConnMaxIdleTime(opts.MaxIdleTime),
		postgres.ConnMaxLifetime(opts.MaxLifetime),
		postgres.MaxOpenConns(opts.MaxOpenConns),
		postgres.MinOpenConns(opts.MinOpenConns),
<<<<<<< HEAD
		postgres.SplitAtEstimatedQuerySize(options.SplitQuerySize),
=======
		postgres.SplitAtUsersetCount(opts.SplitQueryCount),
>>>>>>> 4c2a8a8a
		postgres.HealthCheckPeriod(opts.HealthCheckPeriod),
		postgres.GCInterval(opts.GCInterval),
		postgres.GCMaxOperationTime(opts.GCMaxOperationTime),
		postgres.EnableTracing(),
		postgres.WatchBufferLength(opts.WatchBufferLength),
	}
	if opts.EnableDatastoreMetrics {
		pgOpts = append(pgOpts, postgres.EnablePrometheusStats())
	}
	return postgres.NewPostgresDatastore(opts.URI, pgOpts...)
}

func newSpannerDatastore(opts Config) (datastore.Datastore, error) {
	return spanner.NewSpannerDatastore(
		opts.URI,
		spanner.FollowerReadDelay(opts.FollowerReadDelay),
		spanner.GCInterval(opts.GCInterval),
		spanner.GCWindow(opts.GCWindow),
		spanner.CredentialsFile(opts.SpannerCredentialsFile),
		spanner.WatchBufferLength(opts.WatchBufferLength),
	)
}

func newMemoryDatstore(opts Config) (datastore.Datastore, error) {
	log.Warn().Msg("in-memory datastore is not persistent and not feasible to run in a high availability fashion")
<<<<<<< HEAD
	_, err := processConfigOptions(opts)
	if err != nil {
		return nil, err
	}
	return memdb.NewMemdbDatastore(0, opts.RevisionQuantization, opts.GCWindow, 0)
}

func newMysqlDatastore(opts Config) (datastore.Datastore, error) {
	_, err := processConfigOptions(opts)
	if err != nil {
		return nil, err
	}

	return mysql.NewMysqlDatastore(
		opts.URI,
		mysql.GCInterval(opts.GCInterval),
		mysql.GCWindow(opts.GCWindow),
		mysql.GCInterval(opts.GCInterval),
		mysql.ConnMaxIdleTime(opts.MaxIdleTime),
		mysql.ConnMaxLifetime(opts.MaxLifetime),
		mysql.MaxOpenConns(opts.MaxOpenConns),
		mysql.RevisionFuzzingTimedelta(opts.RevisionQuantization),
		mysql.TablePrefix(opts.TablePrefix),
		mysql.EnablePrometheusStats(),
	)
}

func processConfigOptions(opts Config) (*processedOptions, error) {
	var options processedOptions

	if opts.Engine != "mysql" && opts.TablePrefix != "" {
		return nil, fmt.Errorf("table-prefix option is not compatible with the %s datastore", opts.Engine)
	} else if opts.Engine == "postgres" || opts.Engine == "cockroachdb" {
		var err error
		options.SplitQuerySize, err = units.ParseBase2Bytes(opts.SplitQuerySize)
		if err != nil {
			return nil, fmt.Errorf("failed to parse split query size: %w", err)
		}
	}

	return &options, nil
=======
	return memdb.NewMemdbDatastore(opts.WatchBufferLength, opts.RevisionQuantization, opts.GCWindow, 0)
>>>>>>> 4c2a8a8a
}<|MERGE_RESOLUTION|>--- conflicted
+++ resolved
@@ -21,18 +21,12 @@
 
 type engineBuilderFunc func(options Config) (datastore.Datastore, error)
 
-<<<<<<< HEAD
-var builderForEngine = map[string]engineBuilderFunc{
-	"cockroachdb": newCRDBDatastore,
-	"postgres":    newPostgresDatastore,
-	"memory":      newMemoryDatstore,
-	"mysql":       newMysqlDatastore,
-=======
 const (
 	MemoryEngine    = "memory"
 	PostgresEngine  = "postgres"
 	CockroachEngine = "cockroachdb"
 	SpannerEngine   = "spanner"
+	MySQLEngine     = "mysql"
 )
 
 var BuilderForEngine = map[string]engineBuilderFunc{
@@ -40,7 +34,7 @@
 	PostgresEngine:  newPostgresDatastore,
 	MemoryEngine:    newMemoryDatstore,
 	SpannerEngine:   newSpannerDatastore,
->>>>>>> 4c2a8a8a
+	MySQLEngine:     newMySQLDatastore,
 }
 
 //go:generate go run github.com/ecordell/optgen -output zz_generated.options.go . Config
@@ -78,44 +72,6 @@
 	HealthCheckPeriod  time.Duration
 	GCInterval         time.Duration
 	GCMaxOperationTime time.Duration
-<<<<<<< HEAD
-
-	// MySQL
-	TablePrefix string
-}
-
-type processedOptions struct {
-	SplitQuerySize units.Base2Bytes
-}
-
-func (o *Config) ToOption() ConfigOption {
-	return func(to *Config) {
-		to.Engine = o.Engine
-		to.URI = o.URI
-		to.GCWindow = o.GCWindow
-		to.RevisionQuantization = o.RevisionQuantization
-		to.MaxLifetime = o.MaxLifetime
-		to.MaxIdleTime = o.MaxIdleTime
-		to.MaxOpenConns = o.MaxOpenConns
-		to.MinOpenConns = o.MinOpenConns
-		to.SplitQuerySize = o.SplitQuerySize
-		to.ReadOnly = o.ReadOnly
-		to.BootstrapFiles = o.BootstrapFiles
-		to.BootstrapOverwrite = o.BootstrapOverwrite
-		to.RequestHedgingEnabled = o.RequestHedgingEnabled
-		to.RequestHedgingInitialSlowValue = o.RequestHedgingInitialSlowValue
-		to.RequestHedgingMaxRequests = o.RequestHedgingMaxRequests
-		to.RequestHedgingQuantile = o.RequestHedgingQuantile
-		to.FollowerReadDelay = o.FollowerReadDelay
-		to.MaxRetries = o.MaxRetries
-		to.OverlapKey = o.OverlapKey
-		to.OverlapStrategy = o.OverlapStrategy
-		to.HealthCheckPeriod = o.HealthCheckPeriod
-		to.GCInterval = o.GCInterval
-		to.GCMaxOperationTime = o.GCMaxOperationTime
-		to.TablePrefix = o.TablePrefix
-	}
-=======
 
 	// Spanner
 	SpannerCredentialsFile string
@@ -123,16 +79,14 @@
 	// Internal
 	WatchBufferLength      uint16
 	EnableDatastoreMetrics bool
->>>>>>> 4c2a8a8a
+
+	// MySQL
+	TablePrefix string
 }
 
 // RegisterDatastoreFlags adds datastore flags to a cobra command
 func RegisterDatastoreFlags(cmd *cobra.Command, opts *Config) {
-<<<<<<< HEAD
-	cmd.Flags().StringVar(&opts.Engine, "datastore-engine", "memory", `type of datastore to initialize ("memory", "postgres", "cockroachdb", "mysql")`)
-=======
 	cmd.Flags().StringVar(&opts.Engine, "datastore-engine", "memory", `type of datastore to initialize ("memory", "postgres", "cockroachdb", "spanner")`)
->>>>>>> 4c2a8a8a
 	cmd.Flags().StringVar(&opts.URI, "datastore-conn-uri", "", `connection string used by remote datastores (e.g. "postgres://postgres:password@localhost:5432/spicedb")`)
 	cmd.Flags().IntVar(&opts.MaxOpenConns, "datastore-conn-max-open", 20, "number of concurrent connections open in a remote datastore's connection pool")
 	cmd.Flags().IntVar(&opts.MinOpenConns, "datastore-conn-min-open", 10, "number of minimum concurrent connections open in a remote datastore's connection pool")
@@ -156,11 +110,8 @@
 	cmd.Flags().IntVar(&opts.MaxRetries, "datastore-max-tx-retries", 50, "number of times a retriable transaction should be retried (cockroach driver only)")
 	cmd.Flags().StringVar(&opts.OverlapStrategy, "datastore-tx-overlap-strategy", "static", `strategy to generate transaction overlap keys ("prefix", "static", "insecure") (cockroach driver only)`)
 	cmd.Flags().StringVar(&opts.OverlapKey, "datastore-tx-overlap-key", "key", "static key to touch when writing to ensure transactions overlap (only used if --datastore-tx-overlap-strategy=static is set; cockroach driver only)")
-<<<<<<< HEAD
-	cmd.Flags().StringVar(&opts.TablePrefix, "datastore-table-prefix", "", "prefix to add to the name of all SpiceDB database tables (mysql driver only)")
-=======
 	cmd.Flags().StringVar(&opts.SpannerCredentialsFile, "datastore-spanner-credentials", "", "path to service account key credentials file with access to the cloud spanner instance")
->>>>>>> 4c2a8a8a
+	cmd.Flags().StringVar(&opts.TablePrefix, "datastore-mysql-table-prefix", "", "prefix to add to the name of all SpiceDB database tables")
 }
 
 func DefaultDatastoreConfig() *Config {
@@ -243,14 +194,6 @@
 }
 
 func newCRDBDatastore(opts Config) (datastore.Datastore, error) {
-<<<<<<< HEAD
-	options, err := processConfigOptions(opts)
-	if err != nil {
-		return nil, err
-	}
-
-=======
->>>>>>> 4c2a8a8a
 	return crdb.NewCRDBDatastore(
 		opts.URI,
 		crdb.GCWindow(opts.GCWindow),
@@ -259,11 +202,7 @@
 		crdb.ConnMaxLifetime(opts.MaxLifetime),
 		crdb.MaxOpenConns(opts.MaxOpenConns),
 		crdb.MinOpenConns(opts.MinOpenConns),
-<<<<<<< HEAD
-		crdb.SplitAtEstimatedQuerySize(options.SplitQuerySize),
-=======
 		crdb.SplitAtUsersetCount(opts.SplitQueryCount),
->>>>>>> 4c2a8a8a
 		crdb.FollowerReadDelay(opts.FollowerReadDelay),
 		crdb.MaxRetries(opts.MaxRetries),
 		crdb.OverlapKey(opts.OverlapKey),
@@ -273,28 +212,14 @@
 }
 
 func newPostgresDatastore(opts Config) (datastore.Datastore, error) {
-<<<<<<< HEAD
-	options, err := processConfigOptions(opts)
-	if err != nil {
-		return nil, err
-	}
-
-	return postgres.NewPostgresDatastore(
-		opts.URI,
-=======
 	pgOpts := []postgres.Option{
->>>>>>> 4c2a8a8a
 		postgres.GCWindow(opts.GCWindow),
 		postgres.RevisionFuzzingTimedelta(opts.RevisionQuantization),
 		postgres.ConnMaxIdleTime(opts.MaxIdleTime),
 		postgres.ConnMaxLifetime(opts.MaxLifetime),
 		postgres.MaxOpenConns(opts.MaxOpenConns),
 		postgres.MinOpenConns(opts.MinOpenConns),
-<<<<<<< HEAD
-		postgres.SplitAtEstimatedQuerySize(options.SplitQuerySize),
-=======
 		postgres.SplitAtUsersetCount(opts.SplitQueryCount),
->>>>>>> 4c2a8a8a
 		postgres.HealthCheckPeriod(opts.HealthCheckPeriod),
 		postgres.GCInterval(opts.GCInterval),
 		postgres.GCMaxOperationTime(opts.GCMaxOperationTime),
@@ -318,24 +243,8 @@
 	)
 }
 
-func newMemoryDatstore(opts Config) (datastore.Datastore, error) {
-	log.Warn().Msg("in-memory datastore is not persistent and not feasible to run in a high availability fashion")
-<<<<<<< HEAD
-	_, err := processConfigOptions(opts)
-	if err != nil {
-		return nil, err
-	}
-	return memdb.NewMemdbDatastore(0, opts.RevisionQuantization, opts.GCWindow, 0)
-}
-
-func newMysqlDatastore(opts Config) (datastore.Datastore, error) {
-	_, err := processConfigOptions(opts)
-	if err != nil {
-		return nil, err
-	}
-
-	return mysql.NewMysqlDatastore(
-		opts.URI,
+func newMySQLDatastore(opts Config) (datastore.Datastore, error) {
+	mysqlOpts := []mysql.Option{
 		mysql.GCInterval(opts.GCInterval),
 		mysql.GCWindow(opts.GCWindow),
 		mysql.GCInterval(opts.GCInterval),
@@ -344,25 +253,14 @@
 		mysql.MaxOpenConns(opts.MaxOpenConns),
 		mysql.RevisionFuzzingTimedelta(opts.RevisionQuantization),
 		mysql.TablePrefix(opts.TablePrefix),
-		mysql.EnablePrometheusStats(),
-	)
-}
-
-func processConfigOptions(opts Config) (*processedOptions, error) {
-	var options processedOptions
-
-	if opts.Engine != "mysql" && opts.TablePrefix != "" {
-		return nil, fmt.Errorf("table-prefix option is not compatible with the %s datastore", opts.Engine)
-	} else if opts.Engine == "postgres" || opts.Engine == "cockroachdb" {
-		var err error
-		options.SplitQuerySize, err = units.ParseBase2Bytes(opts.SplitQuerySize)
-		if err != nil {
-			return nil, fmt.Errorf("failed to parse split query size: %w", err)
-		}
-	}
-
-	return &options, nil
-=======
+	}
+	if opts.EnableDatastoreMetrics {
+		mysqlOpts = append(mysqlOpts, mysql.EnablePrometheusStats())
+	}
+	return mysql.NewMysqlDatastore(opts.URI, mysqlOpts...)
+}
+
+func newMemoryDatstore(opts Config) (datastore.Datastore, error) {
+	log.Warn().Msg("in-memory datastore is not persistent and not feasible to run in a high availability fashion")
 	return memdb.NewMemdbDatastore(opts.WatchBufferLength, opts.RevisionQuantization, opts.GCWindow, 0)
->>>>>>> 4c2a8a8a
 }