--- conflicted
+++ resolved
@@ -9,13 +9,9 @@
 	"github.com/spf13/cobra"
 
 	crdbmigrations "github.com/authzed/spicedb/internal/datastore/crdb/migrations"
-<<<<<<< HEAD
 	mysqlmigrations "github.com/authzed/spicedb/internal/datastore/mysql/migrations"
-	psqlmigrations "github.com/authzed/spicedb/internal/datastore/postgres/migrations"
-=======
 	"github.com/authzed/spicedb/internal/datastore/postgres/migrations"
 	spannermigrations "github.com/authzed/spicedb/internal/datastore/spanner/migrations"
->>>>>>> 4c2a8a8a
 	"github.com/authzed/spicedb/pkg/cmd/server"
 	"github.com/authzed/spicedb/pkg/migrate"
 )
@@ -23,11 +19,8 @@
 func RegisterMigrateFlags(cmd *cobra.Command) {
 	cmd.Flags().String("datastore-engine", "memory", `type of datastore to initialize ("memory", "postgres", "cockroachdb", "mysql")`)
 	cmd.Flags().String("datastore-conn-uri", "", `connection string used by remote datastores (e.g. "postgres://postgres:password@localhost:5432/spicedb")`)
-<<<<<<< HEAD
-	cmd.Flags().String("datastore-table-prefix", "", "prefix to add to the name of all SpiceDB database tables (mysql driver only)")
-=======
 	cmd.Flags().String("datastore-spanner-credentials", "", "path to service account key credentials file with access to the cloud spanner instance")
->>>>>>> 4c2a8a8a
+	cmd.Flags().String("datastore-mysql-table-prefix", "", "prefix to add to the name of all mysql database tables")
 }
 
 func NewMigrateCommand(programName string) *cobra.Command {
@@ -44,24 +37,7 @@
 func migrateRun(cmd *cobra.Command, args []string) error {
 	datastoreEngine := cobrautil.MustGetStringExpanded(cmd, "datastore-engine")
 	dbURL := cobrautil.MustGetStringExpanded(cmd, "datastore-conn-uri")
-	tablePrefix, err := cmd.Flags().GetString("datastore-table-prefix")
-	if err != nil {
-		log.Fatal().Msg(fmt.Sprintf("unable to get table prefix: %s", err))
-	}
 
-<<<<<<< HEAD
-	targetRevision := args[0]
-
-	migrationManager, migrationDriver, err := datastoreManagerAndDriver(datastoreEngine, dbURL, tablePrefix)
-	if err != nil {
-		log.Fatal().Err(err).Msg("unable to create migration driver")
-	}
-
-	log.Info().Msg(fmt.Sprintf("migrating %s datastore", datastoreEngine))
-	err = runMigrations(migrationManager, migrationDriver, targetRevision)
-	if err != nil {
-		log.Fatal().Err(err).Msg("unable to complete requested migrations")
-=======
 	var migrationDriver migrate.Driver
 	var manager *migrate.Manager
 
@@ -93,9 +69,19 @@
 			log.Fatal().Err(err).Msg("unable to create migration driver")
 		}
 		manager = spannermigrations.SpannerMigrations
+	} else if datastoreEngine == "mysql" {
+		tablePrefix, err := cmd.Flags().GetString("datastore-mysql-table-prefix")
+		if err != nil {
+			log.Fatal().Msg(fmt.Sprintf("unable to get table prefix: %s", err))
+		}
+		migrationDriver, err = mysqlmigrations.NewMysqlDriverFromDSN(dbURL, tablePrefix)
+		if err != nil {
+			return err
+		}
+
+		manager = mysqlmigrations.Manager
 	} else {
 		return fmt.Errorf("cannot migrate datastore engine type: %s", datastoreEngine)
->>>>>>> 4c2a8a8a
 	}
 
 	targetRevision := args[0]
@@ -137,71 +123,10 @@
 func HeadRevision(engine string) (string, error) {
 	switch engine {
 	case "cockroachdb":
-<<<<<<< HEAD
-		headRevision, err = crdbmigrations.Manager.HeadRevision()
-	case "postgres":
-		headRevision, err = psqlmigrations.Manager.HeadRevision()
-	case "mysql":
-		headRevision, err = mysqlmigrations.Manager.HeadRevision()
-=======
 		return crdbmigrations.CRDBMigrations.HeadRevision()
 	case "postgres":
 		return migrations.DatabaseMigrations.HeadRevision()
->>>>>>> 4c2a8a8a
 	default:
 		return "", fmt.Errorf("cannot migrate datastore engine type: %s", engine)
 	}
-<<<<<<< HEAD
-
-	fmt.Println(headRevision)
-	return nil
-}
-
-func datastoreManagerAndDriver(datastoreEngine, dbURL string, tablePrefix string) (*migrate.Manager, migrate.Driver, error) {
-	var migrationDriver migrate.Driver
-	var migrationManager *migrate.Manager
-	var err error
-
-	if datastoreEngine != "mysql" && tablePrefix != "" {
-		return nil, nil, fmt.Errorf("table-prefix option is not compatible with the %s datastore", datastoreEngine)
-	}
-
-	if datastoreEngine == "cockroachdb" {
-		migrationDriver, err = crdbmigrations.NewCRDBDriver(dbURL)
-		if err != nil {
-			return nil, nil, err
-		}
-
-		migrationManager = crdbmigrations.Manager
-	} else if datastoreEngine == "postgres" {
-		migrationDriver, err = psqlmigrations.NewAlembicPostgresDriver(dbURL)
-		if err != nil {
-			return nil, nil, err
-		}
-
-		migrationManager = psqlmigrations.Manager
-	} else if datastoreEngine == "mysql" {
-		migrationDriver, err = mysqlmigrations.NewMysqlDriverFromDSN(dbURL, tablePrefix)
-		if err != nil {
-			return nil, nil, err
-		}
-
-		migrationManager = mysqlmigrations.Manager
-	} else {
-		return nil, nil, fmt.Errorf("cannot migrate datastore engine type: %s", datastoreEngine)
-	}
-
-	return migrationManager, migrationDriver, nil
-}
-
-func runMigrations(migrationMananger *migrate.Manager, migrationDriver migrate.Driver, targetRevision string) error {
-	log.Info().Str("targetRevision", targetRevision).Msg("running migrations")
-	err := migrationMananger.Run(migrationDriver, targetRevision, migrate.LiveRun)
-	if err != nil {
-		return err
-	}
-
-	return nil
-=======
->>>>>>> 4c2a8a8a
 }