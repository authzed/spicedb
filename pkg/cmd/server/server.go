package server

import (
	"context"
	"fmt"
	"net"
	"sync"
	"time"

	"github.com/authzed/grpcutil"
	grpc_auth "github.com/grpc-ecosystem/go-grpc-middleware/auth"
	grpcprom "github.com/grpc-ecosystem/go-grpc-prometheus"
	"github.com/rs/cors"
	"github.com/rs/zerolog"
	"github.com/rs/zerolog/log"
	"go.opentelemetry.io/contrib/instrumentation/google.golang.org/grpc/otelgrpc"
	"golang.org/x/sync/errgroup"
	"google.golang.org/grpc"

	"github.com/authzed/spicedb/internal/auth"
	"github.com/authzed/spicedb/internal/dashboard"
	"github.com/authzed/spicedb/internal/datastore/proxy"
	"github.com/authzed/spicedb/internal/dispatch"
	clusterdispatch "github.com/authzed/spicedb/internal/dispatch/cluster"
	combineddispatch "github.com/authzed/spicedb/internal/dispatch/combined"
	"github.com/authzed/spicedb/internal/gateway"
	"github.com/authzed/spicedb/internal/services"
	dispatchSvc "github.com/authzed/spicedb/internal/services/dispatch"
	"github.com/authzed/spicedb/internal/services/health"
	v1svc "github.com/authzed/spicedb/internal/services/v1"
	v1alpha1svc "github.com/authzed/spicedb/internal/services/v1alpha1"
	"github.com/authzed/spicedb/internal/telemetry"
	"github.com/authzed/spicedb/pkg/balancer"
	datastorecfg "github.com/authzed/spicedb/pkg/cmd/datastore"
	"github.com/authzed/spicedb/pkg/cmd/util"
	"github.com/authzed/spicedb/pkg/datastore"
)

//go:generate go run github.com/ecordell/optgen -output zz_generated.options.go . Config
type Config struct {
	// API config
	GRPCServer             util.GRPCServerConfig
	GRPCAuthFunc           grpc_auth.AuthFunc
	PresharedKey           []string
	ShutdownGracePeriod    time.Duration
	DisableVersionResponse bool

	// GRPC Gateway config
	HTTPGateway                    util.HTTPServerConfig
	HTTPGatewayUpstreamAddr        string
	HTTPGatewayUpstreamTLSCertPath string
	HTTPGatewayCorsEnabled         bool
	HTTPGatewayCorsAllowedOrigins  []string

	// Datastore
	DatastoreConfig datastorecfg.Config
	Datastore       datastore.Datastore

	// Namespace cache
	NamespaceCacheConfig CacheConfig

	// Schema options
	SchemaPrefixesRequired bool

	// Dispatch options
	DispatchServer               util.GRPCServerConfig
	DispatchMaxDepth             uint32
	DispatchConcurrencyLimit     uint16
	DispatchUpstreamAddr         string
	DispatchUpstreamCAPath       string
	DispatchClientMetricsPrefix  string
	DispatchClusterMetricsPrefix string
	Dispatcher                   dispatch.Dispatcher

	DispatchCacheConfig        CacheConfig
	ClusterDispatchCacheConfig CacheConfig

	// API Behavior
	DisableV1SchemaAPI       bool
	MaximumUpdatesPerWrite   uint16
	MaximumPreconditionCount uint16

	// Additional Services
	DashboardAPI util.HTTPServerConfig
	MetricsAPI   util.HTTPServerConfig

	// Middleware for grpc
	UnaryMiddleware     []grpc.UnaryServerInterceptor
	StreamingMiddleware []grpc.StreamServerInterceptor

	// Middleware for dispatch
	DispatchUnaryMiddleware     []grpc.UnaryServerInterceptor
	DispatchStreamingMiddleware []grpc.StreamServerInterceptor

	// Telemetry
	SilentlyDisableTelemetry bool
	TelemetryCAOverridePath  string
	TelemetryEndpoint        string
	TelemetryInterval        time.Duration

	// LookupWatch Api enabler
	LookupWatchApiEnable bool
}

// Complete validates the config and fills out defaults.
// if there is no error, a completedServerConfig (with limited options for
// mutation) is returned.
func (c *Config) Complete() (RunnableServer, error) {
	if len(c.PresharedKey) < 1 && c.GRPCAuthFunc == nil {
		return nil, fmt.Errorf("a preshared key must be provided to authenticate API requests")
	}

	if c.GRPCAuthFunc == nil {
		log.Trace().Int("preshared-keys-count", len(c.PresharedKey)).Msg("using gRPC auth with preshared key(s)")
		for index, presharedKey := range c.PresharedKey {
			if len(presharedKey) == 0 {
				return nil, fmt.Errorf("preshared key #%d is empty", index+1)
			}

			log.Trace().Int(fmt.Sprintf("preshared-key-%d-length", index+1), len(presharedKey)).Msg("preshared key configured")
		}

		c.GRPCAuthFunc = auth.RequirePresharedKey(c.PresharedKey)
	} else {
		log.Trace().Msg("using preconfigured auth function")
	}

	ds := c.Datastore
	if ds == nil {
		var err error
		ds, err = datastorecfg.NewDatastore(c.DatastoreConfig.ToOption())
		if err != nil {
			return nil, fmt.Errorf("failed to create datastore: %w", err)
		}
	}

	nscc, err := c.NamespaceCacheConfig.Complete()
	if err != nil {
		return nil, fmt.Errorf("failed to create namespace cache: %w", err)
	}

	ds, err = proxy.NewCachingDatastoreProxy(ds, nscc)
	if err != nil {
		return nil, fmt.Errorf("failed to create namespace caching datastore proxy: %w", err)
	}

	enableGRPCHistogram()

	dispatcher := c.Dispatcher
	if dispatcher == nil {
		var err error
		cc, cerr := c.DispatchCacheConfig.Complete()
		if cerr != nil {
			return nil, fmt.Errorf("failed to create dispatcher: %w", cerr)
		}

		dispatchPresharedKey := ""
		if len(c.PresharedKey) > 0 {
			dispatchPresharedKey = c.PresharedKey[0]
		}

		dispatcher, err = combineddispatch.NewDispatcher(
			combineddispatch.UpstreamAddr(c.DispatchUpstreamAddr),
			combineddispatch.UpstreamCAPath(c.DispatchUpstreamCAPath),
			combineddispatch.GrpcPresharedKey(dispatchPresharedKey),
			combineddispatch.GrpcDialOpts(
				grpc.WithUnaryInterceptor(otelgrpc.UnaryClientInterceptor()),
				grpc.WithDefaultServiceConfig(balancer.BalancerServiceConfig),
			),
			combineddispatch.PrometheusSubsystem(c.DispatchClientMetricsPrefix),
			combineddispatch.CacheConfig(cc),
			combineddispatch.ConcurrencyLimit(c.DispatchConcurrencyLimit),
		)
		if err != nil {
			return nil, fmt.Errorf("failed to create dispatcher: %w", err)
		}
	}

	if len(c.DispatchUnaryMiddleware) == 0 && len(c.DispatchStreamingMiddleware) == 0 {
		if c.GRPCAuthFunc == nil {
			c.DispatchUnaryMiddleware, c.DispatchStreamingMiddleware = DefaultDispatchMiddleware(log.Logger, auth.RequirePresharedKey(c.PresharedKey), ds)
		} else {
			c.DispatchUnaryMiddleware, c.DispatchStreamingMiddleware = DefaultDispatchMiddleware(log.Logger, c.GRPCAuthFunc, ds)
		}
	}

	var cachingClusterDispatch dispatch.Dispatcher
	if c.DispatchServer.Enabled {
		cdcc, cerr := c.ClusterDispatchCacheConfig.Complete()
		if cerr != nil {
			return nil, fmt.Errorf("failed to configure cluster dispatch: %w", cerr)
		}

		var err error
		cachingClusterDispatch, err = clusterdispatch.NewClusterDispatcher(
			dispatcher,
			clusterdispatch.PrometheusSubsystem(c.DispatchClusterMetricsPrefix),
			clusterdispatch.CacheConfig(cdcc),
		)
		if err != nil {
			return nil, fmt.Errorf("failed to configure cluster dispatch: %w", err)
		}
	}

	dispatchGrpcServer, err := c.DispatchServer.Complete(zerolog.InfoLevel,
		func(server *grpc.Server) {
			dispatchSvc.RegisterGrpcServices(server, cachingClusterDispatch)
		},
		grpc.ChainUnaryInterceptor(c.DispatchUnaryMiddleware...),
		grpc.ChainStreamInterceptor(c.DispatchStreamingMiddleware...),
	)
	if err != nil {
		return nil, fmt.Errorf("failed to create dispatch gRPC server: %w", err)
	}

	ctx, cancel := context.WithCancel(context.Background())
	defer cancel()

	datastoreFeatures, err := ds.Features(ctx)
	if err != nil {
		return nil, fmt.Errorf("error determining datastore features: %w", err)
	}

	prefixRequiredOption := v1alpha1svc.PrefixRequired
	if !c.SchemaPrefixesRequired {
		prefixRequiredOption = v1alpha1svc.PrefixNotRequired
	}

	v1SchemaServiceOption := services.V1SchemaServiceEnabled
	if c.DisableV1SchemaAPI {
		v1SchemaServiceOption = services.V1SchemaServiceDisabled
	}

	watchServiceOption := services.WatchServiceEnabled
	if !datastoreFeatures.Watch.Enabled {
		log.Warn().Str("reason", datastoreFeatures.Watch.Reason).Msg("watch api disabled; underlying datastore does not support it")
		watchServiceOption = services.WatchServiceDisabled
	}

	var lookupWatchServiceOption services.LookupWatchServiceOption
	if c.LookupWatchApiEnable {
		lookupWatchServiceOption = services.LookupWatchServiceEnabled
	} else {
		lookupWatchServiceOption = services.LookupWatchServiceDisabled
	}

	if len(c.UnaryMiddleware) == 0 && len(c.StreamingMiddleware) == 0 {
		c.UnaryMiddleware, c.StreamingMiddleware = DefaultMiddleware(log.Logger, c.GRPCAuthFunc, !c.DisableVersionResponse, dispatcher, ds)
	}

	permSysConfig := v1svc.PermissionsServerConfig{
		MaxPreconditionsCount: c.MaximumPreconditionCount,
		MaxUpdatesPerWrite:    c.MaximumUpdatesPerWrite,
		MaximumAPIDepth:       c.DispatchMaxDepth,
	}

	healthManager := health.NewHealthManager(dispatcher, ds)
	grpcServer, err := c.GRPCServer.Complete(zerolog.InfoLevel,
		func(server *grpc.Server) {
			services.RegisterGrpcServices(
				server,
				healthManager,
				dispatcher,
				prefixRequiredOption,
				v1SchemaServiceOption,
				watchServiceOption,
<<<<<<< HEAD
				lookupWatchServiceOption,
=======
				permSysConfig,
>>>>>>> c2ba0bb9
			)
		},
	)
	if err != nil {
		return nil, fmt.Errorf("failed to create gRPC server: %w", err)
	}

	// Configure the gateway to serve HTTP
	if len(c.HTTPGatewayUpstreamAddr) == 0 {
		c.HTTPGatewayUpstreamAddr = c.GRPCServer.Address
	} else {
		log.Info().Str("upstream", c.HTTPGatewayUpstreamAddr).Msg("Overriding REST gateway upstream")
	}

	if len(c.HTTPGatewayUpstreamTLSCertPath) == 0 {
		c.HTTPGatewayUpstreamTLSCertPath = c.GRPCServer.TLSCertPath
	} else {
		log.Info().Str("cert-path", c.HTTPGatewayUpstreamTLSCertPath).Msg("Overriding REST gateway upstream TLS")
	}

	gatewayHandler, err := gateway.NewHandler(context.TODO(), c.HTTPGatewayUpstreamAddr, c.HTTPGatewayUpstreamTLSCertPath)
	if err != nil {
		log.Fatal().Err(err).Msg("failed to initialize rest gateway")
	}

	if c.HTTPGatewayCorsEnabled {
		log.Info().Strs("origins", c.HTTPGatewayCorsAllowedOrigins).Msg("Setting REST gateway CORS policy")
		gatewayHandler = cors.New(cors.Options{
			AllowedOrigins:   c.HTTPGatewayCorsAllowedOrigins,
			AllowCredentials: true,
			AllowedHeaders:   []string{"Authorization", "Content-Type"},
			Debug:            log.Debug().Enabled(),
		}).Handler(gatewayHandler)
	}

	if c.HTTPGateway.Enabled {
		log.Info().Str("upstream", c.HTTPGatewayUpstreamAddr).Msg("starting REST gateway")
	}

	gatewayServer, err := c.HTTPGateway.Complete(zerolog.InfoLevel, gatewayHandler)
	if err != nil {
		return nil, fmt.Errorf("failed to initialize rest gateway: %w", err)
	}

	dashboardServer, err := c.DashboardAPI.Complete(zerolog.InfoLevel, dashboard.NewHandler(
		c.GRPCServer.Address,
		c.GRPCServer.TLSKeyPath != "" || c.GRPCServer.TLSCertPath != "",
		c.DatastoreConfig.Engine,
		ds,
	))
	if err != nil {
		return nil, fmt.Errorf("failed to initialize dashboard server: %w", err)
	}

	registry, err := telemetry.RegisterTelemetryCollector(c.DatastoreConfig.Engine, ds)
	if err != nil {
		log.Warn().Err(err).Msg("unable to initialize telemetry collector")
	}

	reporter := telemetry.DisabledReporter
	if c.SilentlyDisableTelemetry {
		reporter = telemetry.SilentlyDisabledReporter
	} else if c.TelemetryEndpoint != "" && c.DatastoreConfig.DisableStats {
		reporter = telemetry.DisabledReporter
	} else if c.TelemetryEndpoint != "" && registry != nil {
		var err error
		reporter, err = telemetry.RemoteReporter(
			registry, c.TelemetryEndpoint, c.TelemetryCAOverridePath, c.TelemetryInterval,
		)
		if err != nil {
			return nil, fmt.Errorf("unable to initialize metrics reporter: %w", err)
		}
	}

	metricsServer, err := c.MetricsAPI.Complete(zerolog.InfoLevel, MetricsHandler(registry))
	if err != nil {
		return nil, fmt.Errorf("failed to initialize metrics server: %w", err)
	}

	return &completedServerConfig{
		gRPCServer:          grpcServer,
		dispatchGRPCServer:  dispatchGrpcServer,
		gatewayServer:       gatewayServer,
		metricsServer:       metricsServer,
		dashboardServer:     dashboardServer,
		unaryMiddleware:     c.UnaryMiddleware,
		streamingMiddleware: c.StreamingMiddleware,
		presharedKeys:       c.PresharedKey,
		telemetryReporter:   reporter,
		healthManager:       healthManager,
		closeFunc: func() {
			if err := ds.Close(); err != nil {
				log.Warn().Err(err).Msg("couldn't close datastore")
			}
			if err := dispatcher.Close(); err != nil {
				log.Warn().Err(err).Msg("couldn't close dispatcher")
			}
			if cachingClusterDispatch == nil {
				return
			}
			if err := cachingClusterDispatch.Close(); err != nil {
				log.Warn().Err(err).Msg("couldn't close cluster dispatcher")
			}
		},
	}, nil
}

// RunnableServer is a spicedb service set ready to run
type RunnableServer interface {
	Run(ctx context.Context) error
	Middleware() ([]grpc.UnaryServerInterceptor, []grpc.StreamServerInterceptor)
	SetMiddleware(unaryInterceptors []grpc.UnaryServerInterceptor, streamingInterceptors []grpc.StreamServerInterceptor) RunnableServer
	GRPCDialContext(ctx context.Context, opts ...grpc.DialOption) (*grpc.ClientConn, error)
	DispatchNetDialContext(ctx context.Context, s string) (net.Conn, error)
}

// completedServerConfig holds the full configuration to run a spicedb server,
// but is assumed have already been validated via `Complete()` on Config.
// It offers limited options for mutation before Run() starts the services.
type completedServerConfig struct {
	gRPCServer         util.RunnableGRPCServer
	dispatchGRPCServer util.RunnableGRPCServer
	gatewayServer      util.RunnableHTTPServer
	metricsServer      util.RunnableHTTPServer
	dashboardServer    util.RunnableHTTPServer
	telemetryReporter  telemetry.Reporter
	healthManager      health.Manager

	unaryMiddleware     []grpc.UnaryServerInterceptor
	streamingMiddleware []grpc.StreamServerInterceptor
	presharedKeys       []string
	closeFunc           func()
}

func (c *completedServerConfig) Middleware() ([]grpc.UnaryServerInterceptor, []grpc.StreamServerInterceptor) {
	return c.unaryMiddleware, c.streamingMiddleware
}

func (c *completedServerConfig) SetMiddleware(unaryInterceptors []grpc.UnaryServerInterceptor, streamingInterceptors []grpc.StreamServerInterceptor) RunnableServer {
	c.unaryMiddleware = unaryInterceptors
	c.streamingMiddleware = streamingInterceptors
	return c
}

func (c *completedServerConfig) GRPCDialContext(ctx context.Context, opts ...grpc.DialOption) (*grpc.ClientConn, error) {
	if len(c.presharedKeys) == 0 {
		return c.gRPCServer.DialContext(ctx, opts...)
	}
	if c.gRPCServer.Insecure() {
		opts = append(opts, grpcutil.WithInsecureBearerToken(c.presharedKeys[0]))
	} else {
		opts = append(opts, grpcutil.WithBearerToken(c.presharedKeys[0]))
	}
	return c.gRPCServer.DialContext(ctx, opts...)
}

func (c *completedServerConfig) DispatchNetDialContext(ctx context.Context, s string) (net.Conn, error) {
	return c.dispatchGRPCServer.NetDialContext(ctx, s)
}

func (c *completedServerConfig) Run(ctx context.Context) error {
	g, ctx := errgroup.WithContext(ctx)

	stopOnCancel := func(stopFn func()) func() error {
		return func() error {
			<-ctx.Done()
			stopFn()
			return nil
		}
	}

	grpcServer := c.gRPCServer.WithOpts(grpc.ChainUnaryInterceptor(c.unaryMiddleware...), grpc.ChainStreamInterceptor(c.streamingMiddleware...))
	g.Go(c.healthManager.Checker(ctx))
	g.Go(grpcServer.Listen(ctx))
	g.Go(stopOnCancel(grpcServer.GracefulStop))

	g.Go(c.dispatchGRPCServer.Listen(ctx))
	g.Go(stopOnCancel(c.dispatchGRPCServer.GracefulStop))

	g.Go(c.gatewayServer.ListenAndServe)
	g.Go(stopOnCancel(c.gatewayServer.Close))

	g.Go(c.metricsServer.ListenAndServe)
	g.Go(stopOnCancel(c.metricsServer.Close))

	g.Go(c.dashboardServer.ListenAndServe)
	g.Go(stopOnCancel(c.dashboardServer.Close))

	g.Go(func() error { return c.telemetryReporter(ctx) })

	g.Go(stopOnCancel(c.closeFunc))

	if err := g.Wait(); err != nil {
		log.Warn().Err(err).Msg("error shutting down servers")
	}

	return nil
}

var promOnce sync.Once

// enableGRPCHistogram enables the standard time history for gRPC requests,
// ensuring that it is only enabled once
func enableGRPCHistogram() {
	// EnableHandlingTimeHistogram is not thread safe and only needs to happen
	// once
	promOnce.Do(func() {
		grpcprom.EnableHandlingTimeHistogram(grpcprom.WithHistogramBuckets(
			[]float64{.006, .010, .018, .024, .032, .042, .056, .075, .100, .178, .316, .562, 1.000},
		))
	})
}<|MERGE_RESOLUTION|>--- conflicted
+++ resolved
@@ -264,11 +264,8 @@
 				prefixRequiredOption,
 				v1SchemaServiceOption,
 				watchServiceOption,
-<<<<<<< HEAD
+				permSysConfig,
 				lookupWatchServiceOption,
-=======
-				permSysConfig,
->>>>>>> c2ba0bb9
 			)
 		},
 	)
