--- conflicted
+++ resolved
@@ -167,13 +167,8 @@
 	if err != nil {
 		return false, err
 	}
-<<<<<<< HEAD
-	migration := m.migrations[headRevision]
-	return revision == migration.version || revision == migration.replaces, nil
-=======
 	headMigration := m.migrations[headRevision]
 	return revision == headMigration.version || revision == headMigration.replaces, nil
->>>>>>> c72a9644
 }
 
 func collectMigrationsInRange(starting, through string, all map[string]migration) ([]migration, error) {
