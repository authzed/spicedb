package query

import "fmt"

// FixedIterator represents a fixed set of pre-computed paths.
// This is often useful for testing, but can also be used in rare situations
// where we'd like to force a set of intermediate paths.

// For example: document->folder->ownerGroup->user -- and we'd like to
// find all documents (IterResources) that traverse a known folder->ownerGroup relationship
type FixedIterator struct {
	paths []Path
}

var _ Iterator = &FixedIterator{}

func NewFixedIterator(paths ...Path) *FixedIterator {
	return &FixedIterator{
		paths: paths,
	}
}

func (f *FixedIterator) CheckImpl(ctx *Context, resources []Object, subject ObjectAndRelation) (PathSeq, error) {
<<<<<<< HEAD
	return func(yield func(*Path, error) bool) {
		var resultPaths []*Path
		ctx.TraceStep(f, "checking %d paths against %d resources", len(f.paths), len(resources))

=======
	return func(yield func(Path, error) bool) {
>>>>>>> 041455ae
		for _, path := range f.paths {
			for _, resource := range resources {
				if path.Resource.Equals(resource) &&
					GetObject(path.Subject).Equals(GetObject(subject)) {
					resultPaths = append(resultPaths, path)
					if !yield(path, nil) {
						return
					}
					break
				}
			}
		}

		ctx.TraceStep(f, "found %d matching paths", len(resultPaths))
	}, nil
}

func (f *FixedIterator) IterSubjectsImpl(ctx *Context, resource Object) (PathSeq, error) {
<<<<<<< HEAD
	return func(yield func(*Path, error) bool) {
		var resultPaths []*Path

		ctx.TraceStep(f, "iterating subjects for resource %s:%s from %d paths", resource.ObjectType, resource.ObjectID, len(f.paths))

=======
	return func(yield func(Path, error) bool) {
>>>>>>> 041455ae
		for _, path := range f.paths {
			// Check if the path's resource matches the requested resource
			if path.Resource.Equals(resource) {
				resultPaths = append(resultPaths, path)
				if !yield(path, nil) {
					return
				}
			}
		}

		ctx.TraceStep(f, "found %d matching subjects", len(resultPaths))
	}, nil
}

func (f *FixedIterator) IterResourcesImpl(ctx *Context, subject ObjectAndRelation) (PathSeq, error) {
<<<<<<< HEAD
	return func(yield func(*Path, error) bool) {
		var resultPaths []*Path

		ctx.TraceStep(f, "iterating resources for subject %s:%s from %d paths", subject.ObjectType, subject.ObjectID, len(f.paths))

=======
	return func(yield func(Path, error) bool) {
>>>>>>> 041455ae
		for _, path := range f.paths {
			// Check if the path's subject matches the requested subject
			if path.Subject.ObjectID == subject.ObjectID && path.Subject.ObjectType == subject.ObjectType && path.Subject.Relation == subject.Relation {
				resultPaths = append(resultPaths, path)
				if !yield(path, nil) {
					return
				}
			}
		}

		ctx.TraceStep(f, "found %d matching resources", len(resultPaths))
	}, nil
}

func (f *FixedIterator) Explain() Explain {
	return Explain{
		Name: "Fixed",
		Info: fmt.Sprintf("Fixed(%d paths)", len(f.paths)),
	}
}

func (f *FixedIterator) Clone() Iterator {
	// Create a copy of the paths slice
	clonedPaths := make([]Path, len(f.paths))
	copy(clonedPaths, f.paths)

	return &FixedIterator{
		paths: clonedPaths,
	}
}<|MERGE_RESOLUTION|>--- conflicted
+++ resolved
@@ -21,14 +21,10 @@
 }
 
 func (f *FixedIterator) CheckImpl(ctx *Context, resources []Object, subject ObjectAndRelation) (PathSeq, error) {
-<<<<<<< HEAD
-	return func(yield func(*Path, error) bool) {
-		var resultPaths []*Path
+	return func(yield func(Path, error) bool) {
+		var resultPaths []Path
 		ctx.TraceStep(f, "checking %d paths against %d resources", len(f.paths), len(resources))
 
-=======
-	return func(yield func(Path, error) bool) {
->>>>>>> 041455ae
 		for _, path := range f.paths {
 			for _, resource := range resources {
 				if path.Resource.Equals(resource) &&
@@ -47,15 +43,11 @@
 }
 
 func (f *FixedIterator) IterSubjectsImpl(ctx *Context, resource Object) (PathSeq, error) {
-<<<<<<< HEAD
-	return func(yield func(*Path, error) bool) {
-		var resultPaths []*Path
+	return func(yield func(Path, error) bool) {
+		var resultPaths []Path
 
 		ctx.TraceStep(f, "iterating subjects for resource %s:%s from %d paths", resource.ObjectType, resource.ObjectID, len(f.paths))
 
-=======
-	return func(yield func(Path, error) bool) {
->>>>>>> 041455ae
 		for _, path := range f.paths {
 			// Check if the path's resource matches the requested resource
 			if path.Resource.Equals(resource) {
@@ -71,15 +63,11 @@
 }
 
 func (f *FixedIterator) IterResourcesImpl(ctx *Context, subject ObjectAndRelation) (PathSeq, error) {
-<<<<<<< HEAD
-	return func(yield func(*Path, error) bool) {
-		var resultPaths []*Path
+	return func(yield func(Path, error) bool) {
+		var resultPaths []Path
 
 		ctx.TraceStep(f, "iterating resources for subject %s:%s from %d paths", subject.ObjectType, subject.ObjectID, len(f.paths))
 
-=======
-	return func(yield func(Path, error) bool) {
->>>>>>> 041455ae
 		for _, path := range f.paths {
 			// Check if the path's subject matches the requested subject
 			if path.Subject.ObjectID == subject.ObjectID && path.Subject.ObjectType == subject.ObjectType && path.Subject.Relation == subject.Relation {
