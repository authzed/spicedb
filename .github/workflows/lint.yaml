---
name: "Lint"
on:  # yamllint disable-line rule:truthy
  push:
    branches:
      - "!dependabot/*"
      - "main"
  pull_request:
    branches: ["*"]
jobs:
  go-lint:
    name: "Lint Go"
    runs-on: "ubuntu-latest"
    steps:
      - uses: "actions/checkout@v3"
      - uses: "actions/setup-go@v3"
        with:
          go-version: "^1.17"
<<<<<<< HEAD
      - uses: "actions/checkout@v2"
      - name: "Go Mod Tidy"
        run: "go mod tidy && bash -c '[ $(git status --porcelain | tee /dev/fd/2 | wc -c) -eq 0 ]'"
      - name: "Formatting (gofumpt)"
        run: |
          GOFUMPT_OUTPUT="$(find . -iname '*.go' -type f | grep -v pb.validate.go | grep -v pb.go | xargs go run mvdan.cc/gofumpt -d)"
          if [ -n "$GOFUMPT_OUTPUT" ]; then
            echo "All the following files are not correctly formatted"
            echo "${GOFUMPT_OUTPUT}"
            exit 1
          fi
      - uses: "golangci/golangci-lint-action@v2"
        with:
          version: "v1.45.2"
          skip-go-installation: true
          skip-pkg-cache: true
          skip-build-cache: false
      - name: "Go Generate"
        run: "go generate ./... && bash -c '[ $(git status --porcelain | tee /dev/fd/2 | wc -c) -eq 0 ]'"
=======
      - uses: "authzed/actions/gofumpt@main"
      - uses: "authzed/actions/go-mod-tidy@main"
      - uses: "authzed/actions/go-generate@main"
      - uses: "authzed/actions/golangci-lint@main"
>>>>>>> 4c2a8a8a

  extra-lint:
    name: "Lint YAML & Markdown"
    runs-on: "ubuntu-latest"
    steps:
      - uses: "actions/checkout@v3"
      - uses: "authzed/actions/yaml-lint@main"
      - uses: "instrumenta/kubeval-action@5915e4adba5adccac07cb156b82e54c3fed74921"
        with:
          files: "k8s"
      - uses: "authzed/actions/markdown-lint@main"
      - uses: "ludeeus/action-shellcheck@1.1.0"
        with:
          scandir: "./hack"

  codeql:
    name: "Analyze with CodeQL"
    runs-on: "ubuntu-latest"
    permissions:
      actions: "read"
      contents: "read"
      security-events: "write"
    strategy:
      fail-fast: false
      matrix:
        language: ["go"]
    steps:
      - uses: "actions/checkout@v3"
      - uses: "authzed/actions/codeql@main"<|MERGE_RESOLUTION|>--- conflicted
+++ resolved
@@ -16,32 +16,10 @@
       - uses: "actions/setup-go@v3"
         with:
           go-version: "^1.17"
-<<<<<<< HEAD
-      - uses: "actions/checkout@v2"
-      - name: "Go Mod Tidy"
-        run: "go mod tidy && bash -c '[ $(git status --porcelain | tee /dev/fd/2 | wc -c) -eq 0 ]'"
-      - name: "Formatting (gofumpt)"
-        run: |
-          GOFUMPT_OUTPUT="$(find . -iname '*.go' -type f | grep -v pb.validate.go | grep -v pb.go | xargs go run mvdan.cc/gofumpt -d)"
-          if [ -n "$GOFUMPT_OUTPUT" ]; then
-            echo "All the following files are not correctly formatted"
-            echo "${GOFUMPT_OUTPUT}"
-            exit 1
-          fi
-      - uses: "golangci/golangci-lint-action@v2"
-        with:
-          version: "v1.45.2"
-          skip-go-installation: true
-          skip-pkg-cache: true
-          skip-build-cache: false
-      - name: "Go Generate"
-        run: "go generate ./... && bash -c '[ $(git status --porcelain | tee /dev/fd/2 | wc -c) -eq 0 ]'"
-=======
       - uses: "authzed/actions/gofumpt@main"
       - uses: "authzed/actions/go-mod-tidy@main"
       - uses: "authzed/actions/go-generate@main"
       - uses: "authzed/actions/golangci-lint@main"
->>>>>>> 4c2a8a8a
 
   extra-lint:
     name: "Lint YAML & Markdown"
